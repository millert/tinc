<<<<<<< HEAD
Version 1.1pre2              Juli 17 2011

 * .cookie files are renamed to .pid files, which are compatible with 1.0.x.

 * Experimental protocol enhancements that can be enabled with the option
   ExperimentalProtocol = yes:

   * Ephemeral ECDH key exchange will be used for both the meta protocol and
     UDP session keys.
   * Key exchanges are signed with ECDSA.
   * ECDSA public keys are automatically exchanged after RSA authentication if
     nodes do not know each other's ECDSA public key yet.

Version 1.1pre1              June 25 2011

 * Control interface allows control of a running tinc daemon. Used by:
   * tincctl, a commandline utility
   * tinc-gui, a preliminary GUI implemented in Python/wxWidgets

 * Code cleanups and reorganization. 

 * Repleacable cryptography backend, currently supports OpenSSL and libgcrypt.

 * Use libevent to handle I/O events and timeouts.

 * Use splay trees instead of AVL trees to manage internal datastructures.

 Thanks to Scott Lamb and Sven-Haegar Koch for their contributions to this
 version of tinc.
=======
Version 1.0.16               July 23 2011

 * Fixed a performance issue with TCP communication under Windows.

 * Fixed code that, during network outages, would cause tinc to exit when it
   thought two nodes with identical Names were on the VPN.
>>>>>>> 65e8e06c

Version 1.0.15               June 24 2011

 * Improved logging to file.

 * Reduced amount of process wakeups on platforms which support pselect().

 * Fixed ProcessPriority option under Windows.

  Thanks to Loïc Grenié for his contribution to this version of tinc.

Version 1.0.14               May  8 2011

 * Fixed reading configuration files that do not end with a newline. Again.

 * Allow arbitrary configuration options being specified on the command line.

 * Allow all options in both tinc.conf and the local host config file.

 * Configurable replay window, UDP send and receive buffers for performance tuning.

 * Try harder to get UDP communication back after falling back to TCP.

 * Initial support for attaching tinc to a VDE switch.

 * DragonFly BSD support.

 * Allow linking with OpenSSL 1.0.0.

 Thanks to Brandon Black, Julien Muchembled, Michael Tokarev, Rumko and Timothy
 Redaelli for their contributions to this version of tinc.

Version 1.0.13               Apr 11 2010

 * Allow building tinc without LZO and/or Zlib.

 * Clamp MSS of TCP packets in both directions.

 * Experimental StrictSubnets, Forwarding and DirectOnly options,
   giving more control over information and packets received from/sent to other
   nodes.

 * Ensure tinc never sends symbolic names for ports over the wire.

Version 1.0.12               Feb  3 2010

 * Really allow fast roaming of hosts to other nodes in a switched VPN.

 * Fixes missing or incorrect environment variables when calling host-up/down
   and subnet-up/down scripts in some cases.

 * Allow port to be specified in Address statements.

 * Clamp MSS of TCP packets to the discovered path MTU.

 * Let two nodes behind NAT learn each others current UDP address and port via
   a third node, potentially allowing direct communications in a similar way to
   STUN.

Version 1.0.11               Nov  1 2009

 * Fixed potential crash when the HUP signal is sent.

 * Fixes handling of weighted Subnets in switch and hub modes, preventing
   unnecessary broadcasts.

 * Works around a MinGW bug that caused packets to Windows nodes to always be
   sent via TCP.

 * Improvements to the PMTU discovery code, especially on Windows.

 * Use UDP again in certain cases where 1.0.10 was too conservative and fell
   back to TCP unnecessarily.

 * Allow fast roaming of hosts to other nodes in a switched VPN.

Version 1.0.10               Oct 18 2009

 * Fixed potential crashes during shutdown and (in rare conditions) when other
   nodes disconnected from the VPN.

 * Improved NAT handling: tinc now copes with mangled port numbers, and will
   automatically fall back to TCP if direct UDP connection between nodes is not
   possible. The TCPOnly option should not have to be used anymore.

 * Allow configuration files with CRLF line endings to be read on UNIX.

 * Disable old RSA keys when generating new ones, and raise the default size of
   new RSA keys to 2048 bits.

 * Many fixes in the path MTU discovery code, especially when Compression is
   being used.

 * Tinc can now drop privileges and/or chroot itself.

 * The TunnelServer code now just ignores information from clients instead of
   disconnecting them.

 * Improved performance on Windows by using the new ProcessPriority option and
   by making the handling of packets received from the TAP-Win32 adapter more
   efficient.

 * Code cleanups: tinc now follows the C99 standard, copyright headers have
   been updated to include patch authors, checkpoint tracing and localisation
   features have been removed.

 * Support for (jailbroken) iPhone and iPod Touch has been added.

 Thanks to Florian Forster, Grzegorz Dymarek and especially Michael Tokarev for
 their contributions to this version of tinc.

Version 1.0.9                Dec 26 2008

 * Fixed tinc as a service under Windows 2003.

 * Fixed reading configuration files that do not end with a newline.

 * Fixed crashes in situations where hostnames could not be resolved or hosts
   would disconnect at the same time as session keys were exchanged.

 * Improved default settings of tun and tap devices on BSD platforms.

 * Make IPv6 sockets bind only to IPv6 on Linux.

 * Enable path MTU discovery by default.

 * Fixed a memory leak that occured when connections were closed.

 Thanks to Max Rijevski for his contributions to this version of tinc.

Version 1.0.8                May 16 2007

 * Fixed some memory and resource leaks.

 * Made network sockets non-blocking under Windows.

 Thanks to Scott Lamb and "dnk" for their contributions to this version of tinc.

Version 1.0.7                Jan  5 2007

 * Fixed a bug that caused slow network speeds on Windows.

 * Fixed a bug that caused tinc unable to write packets to the tun device on
   OpenBSD.

Version 1.0.6                Dec 18 2006

 * More flexible detection of the LZO libraries when compiling.

 * Fixed a bug where broadcasts in switch and hub modes sometimes would not
   work anymore when part of the VPN had become disconnected from the rest.

version 1.0.5                Nov 14 2006

 * Lots of small fixes.

 * Broadcast packets no longer grow in size with each hop. This should
   fix switch mode (again).
 
 * Generic host-up and host-down scripts.

 * Optionally dump graph in graphviz format to a file or a script.

 * Support LZO 2.0 and later.

 Thanks to Scott Lamb for his contributions to this version of tinc.

version 1.0.4                May  4 2005

 * Fix switch and hub modes.

 * Optionally start scripts when a Subnet becomes (un)reachable.

version 1.0.3                Nov 11 2004

* Show error message when failing to write a PID file.

* Ignore spaces at end of lines in config files.

* Fix handling of late packets.

* Unify BSD tun/tap device handling. This allows IPv6 on tun devices and
  anything on tap devices as long as the underlying OS supports it.

* Handle IPv6 on Solaris tun devices.

* Allow tinc to work properly under Windows XP SP2.

* Allow VLAN tagged Ethernet frames in switch and hub mode.

* Experimental PMTUDiscovery, TunnelServer and BlockingTCP options.

version 1.0.2                Nov  8 2003

* Fix address and hostname resolving under Windows.

* Remove warnings about non-existing scripts and unsupported address families.

* Use the event logger under Windows.

* Fix quoting of filenames and command line arguments under Windows.

* Strict checks for length incoming network packets and return values of
  cryptographic functions,

* Fix a bug in metadata handling that made the tinc daemon abort.

version 1.0.1                Aug 14 2003

* Allow empty lines in config files.

* Fix handling of spaces and backslashes in filenames under native Windows.

* Allow scripts to be executed under native Windows.

* Update documentation, make it less Linux specific.

version 1.0                  Aug  4 2003

* Lots of small bugfixes and code cleanups.

* Throughput doubled and latency reduced.

* Added support for LZO compression.

* No need to set MAC address or disable ARP anymore.

* Added support for Windows 2000 and XP, both natively and in a Cygwin
  environment.

version 1.0pre8              Sep 16 2002

* More fixes for subnets with prefixlength undivisible by 8.

* Added support for NetBSD and MacOS/X.

* Switched from undirected graphs to directed graphs to avoid certain race
  conditions and improve scalability.

* Generalized broadcasting and forwarding of protocol messages.

* Cleanup of source code.


version 1.0pre7              Apr  7 2002

* Don't do blocking read()s when getting a signal.

* Remove RSA key checking code, since it sometimes thinks perfectly good RSA
  keys are bad.

* Fix handling of subnets when prefixlength isn't divisible by 8.


version 1.0pre6              Mar 27 2002

* Improvement of redundant links:

  * Non-blocking connects.
  
  * Protocol broadcast messages can no longer go into an infinite loop.
  
  * Graph algorithm updated to look harder for direct connections.

* Good support for routing IPv6 packets over the VPN. Works on Linux,
  FreeBSD, possibly OpenBSD but not on Solaris.

* Support for tunnels over IPv6 networks. Works on all supported
  operating systems.

* Optional compression of UDP connections using zlib.

* Optionally let UDP connections inherit TOS field of tunneled packets.

* Optionally start scripts when certain hosts become (un)reachable.


version 1.0pre5              Feb  9 2002

* Security enhancements:

  * Added sequence number and optional message authentication code to
    the packets.

  * Configurable encryption cipher and digest algorithms.

* More robust handling of dis- and reconnects.

* Added a "switch" and a "hub" mode to allow bridging setups.

* Preliminary support for routing of IPv6 packets.

* Supports Linux, FreeBSD, OpenBSD and Solaris.


It looks like this might be the last release before 1.0.


version 1.0pre4              Jan 17 2001

* Updated documentation; the documentation now reflects the
  configuration as it is.

* Some internal changes to make tinc scale better for large
  networks, such as using AVL trees instead of linked lists for the
  connection list.  

* RSA keys can be stored in separate files if needed.  See the
  documentation for more information.

* tinc has now been reported to run on Linux PowerPC and FreeBSD x86.



version 1.0pre3              Oct 31 2000

* The protocol has been redesigned, and although some details are
  still under discussion, this is secure.  Care has been taken to
  resist most, if not all, attacks.
  
* Unfortunately this protocol is not compatible with earlier versions,
  nor are earlier versions compatible with this version.  Because the
  older protocol has huge security flaws, we feel that not
  implementing backwards compatibility is justified.

* Some data about the protocol:

  * It uses public/private RSA keys for authentication (this is the
    actual fix for the security hole).

  * All cryptographic functions have been taken out of tinc, instead
    it uses the OpenSSL library functions.

  * Offers support for multiple subnets per tinc daemon.

* New is also the support for the universal tun/tap device.  This
  means better portability to FreeBSD and Solaris.

* tinc is tested to compile on Solaris, Linux x86, Linux alpha.

* tinc now uses the OpenSSL library for cryptographic operations.
  More information on getting and installing OpenSSL is in the manual.
  This also means that the GMP library is no longer required.

* Further, thanks to Enrique Zanardi, we have Spanish messages; Matias
  Carrasco provided us with a Spanish translation of the manual.


What still needs to be done before 1.0:

* Documentation.  Especially since the protocol has changed, and a lot
  of configuration directives have been added.




version 1.0pre2              May 31 2000

* This version has been internationalized; and a Dutch translation has          
  been included.                                                                
                                                                                
* Two configuration variables have been added:                                  
  * VpnMask - the IP network mask for the entire VPN, not just our              
    subnet (as given by MyVirtualIP).  The Redhat and Debian packages           
    use this variable in their system startup scripts, but it is                
    ignored by tinc.                                                            
  * Hostnames - if set to `yes', look up the names of IP addresses              
    trying to connect to us.  Default set to `no', to prevent lockups           
    during lookups.                                                             
                                                                                
* The system startup scripts for Debian and Redhat use                          
  /etc/tinc/nets.boot to find out which networks need to be started             
  during system boot.                                                           
                                                                                
* Fixes to prevent denial of service attacks by sending random data             
  after connecting (and even when the connection has been established),         
  either random garbage or just nonsensical protocol fields.                    
                                                                                
* tinc will retry to connect upon startup, does not quit if it doesn't          
  work the first time.                                                          
                                                                                
* Hosts that are disconnected implicitly if we lose a connection get            
  deleted from the internal list, to prevent hogging eachother with             
  add and delete requests when the connection is restored.                      
                                                                                
                                                                                
What still needs to be done before 1.0:                                         
                                                                                
* Documentation.                                                                
* Failover ConnectTo lines, try another one if the first doesn't work.          




version 1.0pre1              May 12 2000
 * New meta-protocol
 * Various other bugfixes
 * Documentation updates

version 0.3.3                Feb  9 2000
 * Fixed bug that made tinc stop working with latest kernels (Guus
   Sliepen)
 * Updated the manual

version 0.3.2                Nov 12 1999
 * no more `Invalid filedescriptor' when working with multiple
   connections
 * forward unknown packets to uplink

version 0.3.1                Oct 20 1999
 * fixed a bug where tinc would exit without a trace

version 0.3                  Aug 20 1999
 * pings now work immediately
 * all packet sizes get transmitted correctly

version 0.2.26               Aug 15 1999
 * fixed some remaining bugs
 * --sysconfdir works with configure
 * last version before 0.3

version 0.2.25               Aug  8 1999
 * improved stability, going towards 0.3 now.

version 0.2.24               Aug  7 1999
 * added key aging, there's a new config variable, KeyExpire.
 * updated man and info pages

version 0.2.23               Aug  5 1999
 * all known bugs fixed, this is a candidate for 0.3

version 0.2.22               Apr 11 1999
 * multiconnection thing is now working nearly perfect :)

version 0.2.21               Apr 10 1999
 * You shouldn't notice a thing, but a lot has changed wrt key
management - except that it refuses to talk to versions < 0.2.20

version 0.2.20

version 0.2.19               Apr  3 1999
 * don't install a libcipher.so

version 0.2.18               Apr  3 1999
 * blowfish library dynamically loaded upon execution
 * included Eric Young's IDEA library

version 0.2.17               Apr  1 1999
 * tincd now re-executes itself in case of a segmentation fault.

version 0.2.16               Apr  1 1999
 * wrote tincd.conf(5) man page, which still needs a lot of work.
 * config file now accepts and tolerates spaces, and any integer base
for integer variables, and better error reporting. See
doc/tincd.conf.sample for an example.

version 0.2.15               Mar 29 1999
 * fixed bugs

version 0.2.14               Feb 10 1999
 * added --timeout flag and PingTimeout configuration
 * did some first syslog cleanup work

version 0.2.13               Jan 23 1999
 * bugfixes

version 0.2.12               Jan 23 1999
 * fixed nauseating bug so that it would crash whenever a connection
got lost

version 0.2.11               Jan 22 1999
 * framework for multiple connections has been done
 * simple manpage for tincd

version 0.2.10               Jan 18 1999
 * passphrase support added

version 0.2.9                Jan 13 1999
 * bugs fixed.

version 0.2.8                Jan 11 1999
 * a reworked protocol version
 * a ping/pong system
 * more reliable networking code
 * automatic reconnection
 * still does not work with more than one connection :)
 * strips MAC addresses before sending, so there's less overhead, and
less redundancy

version 0.2.7                Jan  3 1999
 * several updates to make extending more easy.

version 0.2.6                Dec 20 1998
 * Point-to-Point connections have been established, including
blowfish encryption and a secret key-exchange.

version 0.2.5                Dec 16 1998
 * Project renamed to tinc, in honour of TINC.

version 0.2.4                Dec 16 1998
 * now it really does ;)

version 0.2.3                Nov 24 1998
 * it sort of works now

version 0.2.2                Nov 20 1998
 * uses GNU gmp.

version 0.2.1                Nov 14 1998

 * Bare version.<|MERGE_RESOLUTION|>--- conflicted
+++ resolved
@@ -1,4 +1,3 @@
-<<<<<<< HEAD
 Version 1.1pre2              Juli 17 2011
 
  * .cookie files are renamed to .pid files, which are compatible with 1.0.x.
@@ -28,14 +27,13 @@
 
  Thanks to Scott Lamb and Sven-Haegar Koch for their contributions to this
  version of tinc.
-=======
+
 Version 1.0.16               July 23 2011
 
  * Fixed a performance issue with TCP communication under Windows.
 
  * Fixed code that, during network outages, would cause tinc to exit when it
    thought two nodes with identical Names were on the VPN.
->>>>>>> 65e8e06c
 
 Version 1.0.15               June 24 2011
 
