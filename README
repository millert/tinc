--- conflicted
+++ resolved
@@ -1,8 +1,4 @@
-<<<<<<< HEAD
 This is the README file for tinc version 1.1-cvs. Installation
-=======
-This is the README file for tinc version 1.0.14. Installation
->>>>>>> 5686ad80
 instructions may be found in the INSTALL file.
 
 tinc is Copyright (C) 1998-2011 by:
@@ -59,11 +55,7 @@
 Compatibility
 -------------
 
-<<<<<<< HEAD
 Version 1.1-cvs is compatible with 1.0pre8, 1.0 and later, but not with older
-=======
-Version 1.0.14 is compatible with 1.0pre8, 1.0 and later, but not with older
->>>>>>> 5686ad80
 versions of tinc.
 
 
