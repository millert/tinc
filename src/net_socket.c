/*
    net_socket.c -- Handle various kinds of sockets.
    Copyright (C) 1998-2005 Ivo Timmermans,
<<<<<<< HEAD
                  2000-2007 Guus Sliepen <guus@tinc-vpn.org>
=======
                  2000-2009 Guus Sliepen <guus@tinc-vpn.org>
>>>>>>> 43fa7283

    This program is free software; you can redistribute it and/or modify
    it under the terms of the GNU General Public License as published by
    the Free Software Foundation; either version 2 of the License, or
    (at your option) any later version.

    This program is distributed in the hope that it will be useful,
    but WITHOUT ANY WARRANTY; without even the implied warranty of
    MERCHANTABILITY or FITNESS FOR A PARTICULAR PURPOSE.  See the
    GNU General Public License for more details.

    You should have received a copy of the GNU General Public License
    along with this program; if not, write to the Free Software
    Foundation, Inc., 675 Mass Ave, Cambridge, MA 02139, USA.

    $Id$
*/

#include "system.h"

#include "splay_tree.h"
#include "conf.h"
#include "connection.h"
#include "logger.h"
#include "meta.h"
#include "net.h"
#include "netutl.h"
#include "protocol.h"
#include "utils.h"
#include "xalloc.h"

#ifdef WSAEINPROGRESS
#define EINPROGRESS WSAEINPROGRESS
#endif

/* Needed on Mac OS/X */
#ifndef SOL_TCP
#define SOL_TCP IPPROTO_TCP
#endif

int addressfamily = AF_UNSPEC;
int maxtimeout = 900;
int seconds_till_retry = 5;

listen_socket_t listen_socket[MAXSOCKETS];
int listen_sockets;
list_t *outgoing_list = NULL;

/* Setup sockets */

static void configure_tcp(connection_t *c) {
	int option;

#ifdef O_NONBLOCK
	int flags = fcntl(c->socket, F_GETFL);

	if(fcntl(c->socket, F_SETFL, flags | O_NONBLOCK) < 0) {
		logger(LOG_ERR, _("fcntl for %s: %s"), c->hostname, strerror(errno));
	}
#elif defined(WIN32)
	unsigned long arg = 1;

	if(ioctlsocket(c->socket, FIONBIO, &arg) != 0) {
		logger(LOG_ERR, _("ioctlsocket for %s: WSA error %d"), c->hostname, WSAGetLastError());
	}
#endif

#if defined(SOL_TCP) && defined(TCP_NODELAY)
	option = 1;
	setsockopt(c->socket, SOL_TCP, TCP_NODELAY, &option, sizeof option);
#endif

#if defined(SOL_IP) && defined(IP_TOS) && defined(IPTOS_LOWDELAY)
	option = IPTOS_LOWDELAY;
	setsockopt(c->socket, SOL_IP, IP_TOS, &option, sizeof option);
#endif
}

int setup_listen_socket(const sockaddr_t *sa) {
	int nfd;
	char *addrstr;
	int option;
	char *iface;

	cp();

	nfd = socket(sa->sa.sa_family, SOCK_STREAM, IPPROTO_TCP);

	if(nfd < 0) {
		ifdebug(STATUS) logger(LOG_ERR, _("Creating metasocket failed: %s"), strerror(errno));
		return -1;
	}

	/* Optimize TCP settings */

	option = 1;
	setsockopt(nfd, SOL_SOCKET, SO_REUSEADDR, &option, sizeof option);

#if defined(SOL_IPV6) && defined(IPV6_V6ONLY)
	if(sa->sa.sa_family == AF_INET6)
		setsockopt(nfd, SOL_IPV6, IPV6_V6ONLY, &option, sizeof option);
#endif

#if defined(SOL_IPV6) && defined(IPV6_V6ONLY)
	if(sa->sa.sa_family == AF_INET6)
		setsockopt(nfd, SOL_IPV6, IPV6_V6ONLY, &option, sizeof option);
#endif

	if(get_config_string
	   (lookup_config(config_tree, "BindToInterface"), &iface)) {
#if defined(SOL_SOCKET) && defined(SO_BINDTODEVICE)
		struct ifreq ifr;

		memset(&ifr, 0, sizeof ifr);
		strncpy(ifr.ifr_ifrn.ifrn_name, iface, IFNAMSIZ);

		if(setsockopt(nfd, SOL_SOCKET, SO_BINDTODEVICE, &ifr, sizeof ifr)) {
			closesocket(nfd);
			logger(LOG_ERR, _("Can't bind to interface %s: %s"), iface,
				   strerror(errno));
			return -1;
		}
#else
		logger(LOG_WARNING, _("BindToInterface not supported on this platform"));
#endif
	}

	if(bind(nfd, &sa->sa, SALEN(sa->sa))) {
		closesocket(nfd);
		addrstr = sockaddr2hostname(sa);
		logger(LOG_ERR, _("Can't bind to %s/tcp: %s"), addrstr,
			   strerror(errno));
		free(addrstr);
		return -1;
	}

	if(listen(nfd, 3)) {
		closesocket(nfd);
		logger(LOG_ERR, _("System call `%s' failed: %s"), "listen",
			   strerror(errno));
		return -1;
	}

	return nfd;
}

int setup_vpn_in_socket(const sockaddr_t *sa) {
	int nfd;
	char *addrstr;
	int option;

	cp();

	nfd = socket(sa->sa.sa_family, SOCK_DGRAM, IPPROTO_UDP);

	if(nfd < 0) {
		logger(LOG_ERR, _("Creating UDP socket failed: %s"), strerror(errno));
		return -1;
	}

#ifdef O_NONBLOCK
	{
		int flags = fcntl(nfd, F_GETFL);

		if(fcntl(nfd, F_SETFL, flags | O_NONBLOCK) < 0) {
			closesocket(nfd);
			logger(LOG_ERR, _("System call `%s' failed: %s"), "fcntl",
				   strerror(errno));
			return -1;
		}
	}
#elif defined(WIN32)
	{
		unsigned long arg = 1;
		if(ioctlsocket(nfd, FIONBIO, &arg) != 0) {
			closesocket(nfd);
			logger(LOG_ERR, _("Call to `%s' failed: WSA error %d"), "ioctlsocket",
				WSAGetLastError());
			return -1;
		}
	}
#endif

	option = 1;
	setsockopt(nfd, SOL_SOCKET, SO_REUSEADDR, &option, sizeof option);

#if defined(SOL_IPV6) && defined(IPV6_V6ONLY)
	if(sa->sa.sa_family == AF_INET6)
		setsockopt(nfd, SOL_IPV6, IPV6_V6ONLY, &option, sizeof option);
#endif

#if defined(SOL_IPV6) && defined(IPV6_V6ONLY)
	if(sa->sa.sa_family == AF_INET6)
		setsockopt(nfd, SOL_IPV6, IPV6_V6ONLY, &option, sizeof option);
#endif

<<<<<<< HEAD
		if(get_config_bool(lookup_config(myself->connection->config_tree, "PMTUDiscovery"), &choice) && choice) {
			option = IP_PMTUDISC_DO;
			setsockopt(nfd, SOL_IP, IP_MTU_DISCOVER, &option, sizeof option);
		}
=======
#if defined(SOL_IP) && defined(IP_MTU_DISCOVER) && defined(IP_PMTUDISC_DO)
	if(myself->options & OPTION_PMTU_DISCOVERY) {
		option = IP_PMTUDISC_DO;
		setsockopt(nfd, SOL_IP, IP_MTU_DISCOVER, &option, sizeof(option));
>>>>>>> 43fa7283
	}
#endif

#if defined(SOL_IPV6) && defined(IPV6_MTU_DISCOVER) && defined(IPV6_PMTUDISC_DO)
<<<<<<< HEAD
	{
		bool choice;

		if(get_config_bool(lookup_config(myself->connection->config_tree, "PMTUDiscovery"), &choice) && choice) {
			option = IPV6_PMTUDISC_DO;
			setsockopt(nfd, SOL_IPV6, IPV6_MTU_DISCOVER, &option, sizeof option);
		}
=======
	if(myself->options & OPTION_PMTU_DISCOVERY) {
		option = IPV6_PMTUDISC_DO;
		setsockopt(nfd, SOL_IPV6, IPV6_MTU_DISCOVER, &option, sizeof(option));
>>>>>>> 43fa7283
	}
#endif

#if defined(SOL_SOCKET) && defined(SO_BINDTODEVICE)
	{
		char *iface;
		struct ifreq ifr;

		if(get_config_string(lookup_config(config_tree, "BindToInterface"), &iface)) {
			memset(&ifr, 0, sizeof ifr);
			strncpy(ifr.ifr_ifrn.ifrn_name, iface, IFNAMSIZ);

			if(setsockopt(nfd, SOL_SOCKET, SO_BINDTODEVICE, &ifr, sizeof ifr)) {
				closesocket(nfd);
				logger(LOG_ERR, _("Can't bind to interface %s: %s"), iface,
					   strerror(errno));
				return -1;
			}
		}
	}
#endif

	if(bind(nfd, &sa->sa, SALEN(sa->sa))) {
		closesocket(nfd);
		addrstr = sockaddr2hostname(sa);
		logger(LOG_ERR, _("Can't bind to %s/udp: %s"), addrstr,
			   strerror(errno));
		free(addrstr);
		return -1;
	}

	return nfd;
}

static void retry_outgoing_handler(int fd, short events, void *data) {
	setup_outgoing_connection(data);
}

void retry_outgoing(outgoing_t *outgoing) {
	cp();

	outgoing->timeout += 5;

	if(outgoing->timeout > maxtimeout)
		outgoing->timeout = maxtimeout;

	timeout_set(&outgoing->ev, retry_outgoing_handler, outgoing);
	event_add(&outgoing->ev, &(struct timeval){outgoing->timeout, 0});

	ifdebug(CONNECTIONS) logger(LOG_NOTICE,
			   _("Trying to re-establish outgoing connection in %d seconds"),
			   outgoing->timeout);
}

void finish_connecting(connection_t *c) {
	cp();

	ifdebug(CONNECTIONS) logger(LOG_INFO, _("Connected to %s (%s)"), c->name, c->hostname);

	configure_tcp(c);

	c->last_ping_time = time(NULL);
	c->status.connecting = false;

	send_id(c);
}

void do_outgoing_connection(connection_t *c) {
	char *address, *port;
	int result;

	cp();

begin:
	if(!c->outgoing->ai) {
		if(!c->outgoing->cfg) {
			ifdebug(CONNECTIONS) logger(LOG_ERR, _("Could not set up a meta connection to %s"),
					   c->name);
			retry_outgoing(c->outgoing);
			c->outgoing = NULL;
			connection_del(c);
			return;
		}

		get_config_string(c->outgoing->cfg, &address);

		if(!get_config_string(lookup_config(c->config_tree, "Port"), &port))
			asprintf(&port, "655");

		c->outgoing->ai = str2addrinfo(address, port, SOCK_STREAM);
		free(address);
		free(port);

		c->outgoing->aip = c->outgoing->ai;
		c->outgoing->cfg = lookup_config_next(c->config_tree, c->outgoing->cfg);
	}

	if(!c->outgoing->aip) {
		if(c->outgoing->ai)
			freeaddrinfo(c->outgoing->ai);
		c->outgoing->ai = NULL;
		goto begin;
	}

	memcpy(&c->address, c->outgoing->aip->ai_addr, c->outgoing->aip->ai_addrlen);
	c->outgoing->aip = c->outgoing->aip->ai_next;

	if(c->hostname)
		free(c->hostname);

	c->hostname = sockaddr2hostname(&c->address);

	ifdebug(CONNECTIONS) logger(LOG_INFO, _("Trying to connect to %s (%s)"), c->name,
			   c->hostname);

	c->socket = socket(c->address.sa.sa_family, SOCK_STREAM, IPPROTO_TCP);

	if(c->socket == -1) {
		ifdebug(CONNECTIONS) logger(LOG_ERR, _("Creating socket for %s failed: %s"), c->hostname,
				   strerror(errno));

		goto begin;
	}

#if defined(SOL_IPV6) && defined(IPV6_V6ONLY)
	int option = 1;
	if(c->address.sa.sa_family == AF_INET6)
		setsockopt(c->socket, SOL_IPV6, IPV6_V6ONLY, &option, sizeof option);
#endif

	/* Optimize TCP settings */

	configure_tcp(c);

	/* Connect */

	result = connect(c->socket, &c->address.sa, SALEN(c->address.sa));

	if(result == -1) {
		if(errno == EINPROGRESS
#if defined(WIN32) && !defined(O_NONBLOCK)
		   || WSAGetLastError() == WSAEWOULDBLOCK
#endif
		) {
			c->status.connecting = true;
			return;
		}

		closesocket(c->socket);

		ifdebug(CONNECTIONS) logger(LOG_ERR, _("%s: %s"), c->hostname, strerror(errno));

		goto begin;
	}

	finish_connecting(c);

	return;
}

void handle_meta_read(struct bufferevent *event, void *data) {
	logger(LOG_EMERG, _("handle_meta_read() called"));
	abort();
}

void handle_meta_write(struct bufferevent *event, void *data) {
	ifdebug(META) logger(LOG_DEBUG, _("handle_meta_write() called"));
}

void handle_meta_connection_error(struct bufferevent *event, short what, void *data) {
	connection_t *c = data;
	logger(LOG_EMERG, _("handle_meta_connection_error() called: %d: %s"), what, strerror(errno));
	terminate_connection(c, c->status.active);
}

void setup_outgoing_connection(outgoing_t *outgoing) {
	connection_t *c;
	node_t *n;

	cp();

	n = lookup_node(outgoing->name);

	if(n)
		if(n->connection) {
			ifdebug(CONNECTIONS) logger(LOG_INFO, _("Already connected to %s"), outgoing->name);

			n->connection->outgoing = outgoing;
			return;
		}

	c = new_connection();
	c->name = xstrdup(outgoing->name);
	c->outcipher = myself->connection->outcipher;
	c->outdigest = myself->connection->outdigest;
	c->outmaclength = myself->connection->outmaclength;
	c->outcompression = myself->connection->outcompression;

	init_configuration(&c->config_tree);
	read_connection_config(c);

	outgoing->cfg = lookup_config(c->config_tree, "Address");

	if(!outgoing->cfg) {
		logger(LOG_ERR, _("No address specified for %s"), c->name);
		free_connection(c);
		return;
	}

	c->outgoing = outgoing;
	c->last_ping_time = time(NULL);

	connection_add(c);

	do_outgoing_connection(c);

	event_set(&c->inevent, c->socket, EV_READ | EV_PERSIST, handle_meta_connection_data, c);
	event_add(&c->inevent, NULL);
	c->buffer = bufferevent_new(c->socket, handle_meta_read, handle_meta_write, handle_meta_connection_error, c);
	if(!c->buffer) {
		logger(LOG_EMERG, _("bufferevent_new() failed: %s"), strerror(errno));
		abort();
	}
	bufferevent_disable(c->buffer, EV_READ);
}

/*
  accept a new tcp connect and create a
  new connection
*/
void handle_new_meta_connection(int sock, short events, void *data) {
	connection_t *c;
	sockaddr_t sa;
	int fd;
	socklen_t len = sizeof sa;

	cp();

	fd = accept(sock, &sa.sa, &len);

	if(fd < 0) {
		logger(LOG_ERR, _("Accepting a new connection failed: %s"), strerror(errno));
		return;
	}

	sockaddrunmap(&sa);

	c = new_connection();
	c->name = xstrdup("<unknown>");
	c->outcipher = myself->connection->outcipher;
	c->outdigest = myself->connection->outdigest;
	c->outmaclength = myself->connection->outmaclength;
	c->outcompression = myself->connection->outcompression;

	c->address = sa;
	c->hostname = sockaddr2hostname(&sa);
	c->socket = fd;
	c->last_ping_time = time(NULL);

	ifdebug(CONNECTIONS) logger(LOG_NOTICE, _("Connection from %s"), c->hostname);

	event_set(&c->inevent, c->socket, EV_READ | EV_PERSIST, handle_meta_connection_data, c);
	event_add(&c->inevent, NULL);
	c->buffer = bufferevent_new(c->socket, NULL, handle_meta_write, handle_meta_connection_error, c);
	if(!c->buffer) {
		logger(LOG_EMERG, _("bufferevent_new() failed: %s"), strerror(errno));
		abort();
	}
	bufferevent_disable(c->buffer, EV_READ);
		
	configure_tcp(c);

	connection_add(c);

	c->allow_request = ID;
	send_id(c);
}

<<<<<<< HEAD
void try_outgoing_connections(void) {
=======
void free_outgoing(outgoing_t *outgoing) {
	if(outgoing->ai)
		freeaddrinfo(outgoing->ai);

	if(outgoing->name)
		free(outgoing->name);

	free(outgoing);
}

void try_outgoing_connections(void)
{
>>>>>>> 43fa7283
	static config_t *cfg = NULL;
	char *name;
	outgoing_t *outgoing;
	connection_t *c;
	avl_node_t *node;
	
	cp();

	if(outgoing_list) {
		for(node = connection_tree->head; node; node = node->next) {
			c = node->data;
			c->outgoing = NULL;
		}

		list_delete_list(outgoing_list);
	}

	outgoing_list = list_alloc((list_action_t)free_outgoing);
			
	for(cfg = lookup_config(config_tree, "ConnectTo"); cfg; cfg = lookup_config_next(config_tree, cfg)) {
		get_config_string(cfg, &name);

		if(!check_id(name)) {
			logger(LOG_ERR,
				   _("Invalid name for outgoing connection in %s line %d"),
				   cfg->file, cfg->line);
			free(name);
			continue;
		}

		outgoing = xmalloc_and_zero(sizeof *outgoing);
		outgoing->name = name;
		list_insert_tail(outgoing_list, outgoing);
		setup_outgoing_connection(outgoing);
	}
}<|MERGE_RESOLUTION|>--- conflicted
+++ resolved
@@ -1,11 +1,7 @@
 /*
     net_socket.c -- Handle various kinds of sockets.
     Copyright (C) 1998-2005 Ivo Timmermans,
-<<<<<<< HEAD
-                  2000-2007 Guus Sliepen <guus@tinc-vpn.org>
-=======
                   2000-2009 Guus Sliepen <guus@tinc-vpn.org>
->>>>>>> 43fa7283
 
     This program is free software; you can redistribute it and/or modify
     it under the terms of the GNU General Public License as published by
@@ -109,11 +105,6 @@
 		setsockopt(nfd, SOL_IPV6, IPV6_V6ONLY, &option, sizeof option);
 #endif
 
-#if defined(SOL_IPV6) && defined(IPV6_V6ONLY)
-	if(sa->sa.sa_family == AF_INET6)
-		setsockopt(nfd, SOL_IPV6, IPV6_V6ONLY, &option, sizeof option);
-#endif
-
 	if(get_config_string
 	   (lookup_config(config_tree, "BindToInterface"), &iface)) {
 #if defined(SOL_SOCKET) && defined(SO_BINDTODEVICE)
@@ -197,39 +188,17 @@
 		setsockopt(nfd, SOL_IPV6, IPV6_V6ONLY, &option, sizeof option);
 #endif
 
-#if defined(SOL_IPV6) && defined(IPV6_V6ONLY)
-	if(sa->sa.sa_family == AF_INET6)
-		setsockopt(nfd, SOL_IPV6, IPV6_V6ONLY, &option, sizeof option);
-#endif
-
-<<<<<<< HEAD
-		if(get_config_bool(lookup_config(myself->connection->config_tree, "PMTUDiscovery"), &choice) && choice) {
-			option = IP_PMTUDISC_DO;
-			setsockopt(nfd, SOL_IP, IP_MTU_DISCOVER, &option, sizeof option);
-		}
-=======
 #if defined(SOL_IP) && defined(IP_MTU_DISCOVER) && defined(IP_PMTUDISC_DO)
 	if(myself->options & OPTION_PMTU_DISCOVERY) {
 		option = IP_PMTUDISC_DO;
 		setsockopt(nfd, SOL_IP, IP_MTU_DISCOVER, &option, sizeof(option));
->>>>>>> 43fa7283
 	}
 #endif
 
 #if defined(SOL_IPV6) && defined(IPV6_MTU_DISCOVER) && defined(IPV6_PMTUDISC_DO)
-<<<<<<< HEAD
-	{
-		bool choice;
-
-		if(get_config_bool(lookup_config(myself->connection->config_tree, "PMTUDiscovery"), &choice) && choice) {
-			option = IPV6_PMTUDISC_DO;
-			setsockopt(nfd, SOL_IPV6, IPV6_MTU_DISCOVER, &option, sizeof option);
-		}
-=======
 	if(myself->options & OPTION_PMTU_DISCOVERY) {
 		option = IPV6_PMTUDISC_DO;
 		setsockopt(nfd, SOL_IPV6, IPV6_MTU_DISCOVER, &option, sizeof(option));
->>>>>>> 43fa7283
 	}
 #endif
 
@@ -508,9 +477,6 @@
 	send_id(c);
 }
 
-<<<<<<< HEAD
-void try_outgoing_connections(void) {
-=======
 void free_outgoing(outgoing_t *outgoing) {
 	if(outgoing->ai)
 		freeaddrinfo(outgoing->ai);
@@ -523,12 +489,11 @@
 
 void try_outgoing_connections(void)
 {
->>>>>>> 43fa7283
 	static config_t *cfg = NULL;
 	char *name;
 	outgoing_t *outgoing;
 	connection_t *c;
-	avl_node_t *node;
+	splay_node_t *node;
 	
 	cp();
 
