--- conflicted
+++ resolved
@@ -65,16 +65,8 @@
 void free_connection(connection_t *c) {
 	cp();
 
-<<<<<<< HEAD
 	if(!c)
 		return;
-=======
-	if(c->name)
-		free(c->name);
-
-	if(c->hostname)
-		free(c->hostname);
->>>>>>> 43fa7283
 
 	if(c->name)
 		free(c->name);
@@ -82,43 +74,20 @@
 	if(c->hostname)
 		free(c->hostname);
 
-<<<<<<< HEAD
 	cipher_close(&c->incipher);
 	cipher_close(&c->outcipher);
-=======
-	if(c->inctx) {
-		EVP_CIPHER_CTX_cleanup(c->inctx);
-		free(c->inctx);
-	}
-
-	if(c->outctx) {
-		EVP_CIPHER_CTX_cleanup(c->outctx);
-		free(c->outctx);
-	}
-
-	if(c->mychallenge)
-		free(c->mychallenge);
->>>>>>> 43fa7283
 
 	if(c->hischallenge)
 		free(c->hischallenge);
 
-<<<<<<< HEAD
+	if(c->config_tree)
+		exit_configuration(&c->config_tree);
+
 	if(c->buffer)
 		bufferevent_free(c->buffer);
 	
 	if(event_initialized(&c->inevent))
 		event_del(&c->inevent);
-=======
-	if(c->config_tree)
-		exit_configuration(&c->config_tree);
-
-	if(c->outbuf)
-		free(c->outbuf);
-
-	if(c->rsa_key)
-		RSA_free(c->rsa_key);
->>>>>>> 43fa7283
 
 	free(c);
 }
@@ -144,9 +113,9 @@
 	for(node = connection_tree->head; node; node = node->next) {
 		c = node->data;
 		if(evbuffer_add_printf(out,
-							   _(" %s at %s options %lx socket %d status %04x\n"),
-							   c->name, c->hostname, c->options, c->socket,
-							   c->status.value) == -1)
+				   _(" %s at %s options %lx socket %d status %04x\n"),
+				   c->name, c->hostname, c->options, c->socket,
+				   c->status.value) == -1)
 			return errno;
 	}
 
