--- conflicted
+++ resolved
@@ -36,14 +36,8 @@
 splay_tree_t *connection_tree;	/* Meta connections */
 connection_t *broadcast;
 
-<<<<<<< HEAD
 static int connection_compare(const connection_t *a, const connection_t *b) {
-	return (void *)a - (void *)b;
-=======
-static int connection_compare(const connection_t *a, const connection_t *b)
-{
 	return a < b ? -1 : a == b ? 0 : 1;
->>>>>>> b5ccce29
 }
 
 void init_connections(void) {
@@ -118,17 +112,11 @@
 
 	for(node = connection_tree->head; node; node = node->next) {
 		c = node->data;
-<<<<<<< HEAD
 		if(evbuffer_add_printf(out,
 				   _(" %s at %s options %lx socket %d status %04x\n"),
 				   c->name, c->hostname, c->options, c->socket,
-				   c->status.value) == -1)
+				   bitfield_to_int(&c->status, sizeof c->status)) == -1)
 			return errno;
-=======
-		logger(LOG_DEBUG, _(" %s at %s options %lx socket %d status %04x outbuf %d/%d/%d"),
-			   c->name, c->hostname, c->options, c->socket, bitfield_to_int(&c->status, sizeof c->status),
-			   c->outbufsize, c->outbufstart, c->outbuflen);
->>>>>>> b5ccce29
 	}
 
 	return 0;
