/*
    net_packet.c -- Handles in- and outgoing VPN packets
    Copyright (C) 1998-2005 Ivo Timmermans,
                  2000-2009 Guus Sliepen <guus@tinc-vpn.org>

    This program is free software; you can redistribute it and/or modify
    it under the terms of the GNU General Public License as published by
    the Free Software Foundation; either version 2 of the License, or
    (at your option) any later version.

    This program is distributed in the hope that it will be useful,
    but WITHOUT ANY WARRANTY; without even the implied warranty of
    MERCHANTABILITY or FITNESS FOR A PARTICULAR PURPOSE.  See the
    GNU General Public License for more details.

    You should have received a copy of the GNU General Public License along
    with this program; if not, write to the Free Software Foundation, Inc.,
    51 Franklin Street, Fifth Floor, Boston, MA 02110-1301 USA.
*/

#include "system.h"

#include <zlib.h>
#include LZO1X_H

#include "splay_tree.h"
#include "cipher.h"
#include "conf.h"
#include "connection.h"
#include "crypto.h"
#include "digest.h"
#include "device.h"
#include "ethernet.h"
#include "graph.h"
#include "list.h"
#include "logger.h"
#include "net.h"
#include "netutl.h"
#include "protocol.h"
#include "process.h"
#include "route.h"
#include "utils.h"
#include "xalloc.h"

int keylifetime = 0;
int keyexpires = 0;
static char lzo_wrkmem[LZO1X_999_MEM_COMPRESS > LZO1X_1_MEM_COMPRESS ? LZO1X_999_MEM_COMPRESS : LZO1X_1_MEM_COMPRESS];

static void send_udppacket(node_t *, vpn_packet_t *);

#define MAX_SEQNO 1073741824

<<<<<<< HEAD
static void send_mtu_probe_handler(int fd, short events, void *data) {
	node_t *n = data;
=======
// mtuprobes == 1..30: initial discovery, send bursts with 1 second interval
// mtuprobes ==    31: sleep pinginterval seconds
// mtuprobes ==    32: send 1 burst, sleep pingtimeout second
// mtuprobes ==    33: no response from other side, restart PMTU discovery process

void send_mtu_probe(node_t *n) {
>>>>>>> 44834d03
	vpn_packet_t packet;
	int len, i;
	int timeout = 1;
	
	n->mtuprobes++;

	if(!n->status.reachable || !n->status.validkey) {
		ifdebug(TRAFFIC) logger(LOG_INFO, "Trying to send MTU probe to unreachable or rekeying node %s (%s)", n->name, n->hostname);
		n->mtuprobes = 0;
		return;
	}

	if(n->mtuprobes > 32) {
		ifdebug(TRAFFIC) logger(LOG_INFO, "%s (%s) did not respond to UDP ping, restarting PMTU discovery", n->name, n->hostname);
		n->mtuprobes = 1;
		n->minmtu = 0;
		n->maxmtu = MTU;
	}

	if(n->mtuprobes >= 10 && !n->minmtu) {
		ifdebug(TRAFFIC) logger(LOG_INFO, "No response to MTU probes from %s (%s)", n->name, n->hostname);
		n->mtuprobes = 0;
		return;
	}

	if(n->mtuprobes == 30 || (n->mtuprobes < 30 && n->minmtu >= n->maxmtu)) {
		if(n->minmtu > n->maxmtu)
			n->minmtu = n->maxmtu;
		else
			n->maxmtu = n->minmtu;
		n->mtu = n->minmtu;
		ifdebug(TRAFFIC) logger(LOG_INFO, "Fixing MTU of %s (%s) to %d after %d probes", n->name, n->hostname, n->mtu, n->mtuprobes);
		n->mtuprobes = 31;
	}

	if(n->mtuprobes == 31) {
		timeout = pinginterval;
		goto end;
	} else if(n->mtuprobes == 32) {
		timeout = pingtimeout;
	}

	for(i = 0; i < 3; i++) {
		if(n->maxmtu <= n->minmtu)
			len = n->maxmtu;
		else
			len = n->minmtu + 1 + rand() % (n->maxmtu - n->minmtu);

		if(len < 64)
			len = 64;
		
		memset(packet.data, 0, 14);
		randomize(packet.data + 14, len - 14);
		packet.len = len;
		packet.priority = 0;

		ifdebug(TRAFFIC) logger(LOG_INFO, "Sending MTU probe length %d to %s (%s)", len, n->name, n->hostname);

		send_udppacket(n, &packet);
	}

<<<<<<< HEAD
	event_add(&n->mtuevent, &(struct timeval){1, 0});
}

void send_mtu_probe(node_t *n) {
	if(!timeout_initialized(&n->mtuevent))
		timeout_set(&n->mtuevent, send_mtu_probe_handler, n);
	send_mtu_probe_handler(0, 0, n);
=======
end:
	n->mtuevent = new_event();
	n->mtuevent->handler = (event_handler_t)send_mtu_probe;
	n->mtuevent->data = n;
	n->mtuevent->time = now + timeout;
	event_add(n->mtuevent);
>>>>>>> 44834d03
}

void mtu_probe_h(node_t *n, vpn_packet_t *packet, length_t len) {
	ifdebug(TRAFFIC) logger(LOG_INFO, "Got MTU probe length %d from %s (%s)", packet->len, n->name, n->hostname);

	if(!packet->data[0]) {
		packet->data[0] = 1;
		send_udppacket(n, packet);
	} else {
		if(len > n->maxmtu)
			len = n->maxmtu;
		if(n->minmtu < len)
			n->minmtu = len;
		if(n->mtuprobes > 30)
			n->mtuprobes = 30;
	}
}

static length_t compress_packet(uint8_t *dest, const uint8_t *source, length_t len, int level) {
	if(level == 10) {
		lzo_uint lzolen = MAXSIZE;
		lzo1x_1_compress(source, len, dest, &lzolen, lzo_wrkmem);
		return lzolen;
	} else if(level < 10) {
		unsigned long destlen = MAXSIZE;
		if(compress2(dest, &destlen, source, len, level) == Z_OK)
			return destlen;
		else
			return -1;
	} else {
		lzo_uint lzolen = MAXSIZE;
		lzo1x_999_compress(source, len, dest, &lzolen, lzo_wrkmem);
		return lzolen;
	}
	
	return -1;
}

static length_t uncompress_packet(uint8_t *dest, const uint8_t *source, length_t len, int level) {
	if(level > 9) {
		lzo_uint lzolen = MAXSIZE;
		if(lzo1x_decompress_safe(source, len, dest, &lzolen, NULL) == LZO_E_OK)
			return lzolen;
		else
			return -1;
	} else {
		unsigned long destlen = MAXSIZE;
		if(uncompress(dest, &destlen, source, len) == Z_OK)
			return destlen;
		else
			return -1;
	}
	
	return -1;
}

/* VPN packet I/O */

static void receive_packet(node_t *n, vpn_packet_t *packet) {
	ifdebug(TRAFFIC) logger(LOG_DEBUG, "Received packet of %d bytes from %s (%s)",
			   packet->len, n->name, n->hostname);

	route(n, packet);
}

static bool try_mac(node_t *n, const vpn_packet_t *inpkt) {
	if(!digest_active(&n->indigest) || inpkt->len < sizeof inpkt->seqno + digest_length(&n->indigest))
		return false;

	return digest_verify(&n->indigest, &inpkt->seqno, inpkt->len, (const char *)&inpkt->seqno + inpkt->len);
}

static void receive_udppacket(node_t *n, vpn_packet_t *inpkt) {
	vpn_packet_t pkt1, pkt2;
	vpn_packet_t *pkt[] = { &pkt1, &pkt2, &pkt1, &pkt2 };
	int nextpkt = 0;
	vpn_packet_t *outpkt = pkt[0];
	size_t outlen;
	int i;

	if(!cipher_active(&n->incipher)) {
		ifdebug(TRAFFIC) logger(LOG_DEBUG, "Got packet from %s (%s) but he hasn't got our key yet",
					n->name, n->hostname);
		return;
	}

	/* Check packet length */

	if(inpkt->len < sizeof inpkt->seqno + digest_length(&n->indigest)) {
		ifdebug(TRAFFIC) logger(LOG_DEBUG, "Got too short packet from %s (%s)",
					n->name, n->hostname);
		return;
	}

	/* Check the message authentication code */

	if(digest_active(&n->indigest) && !digest_verify(&n->indigest, &inpkt->seqno, inpkt->len, (const char *)&inpkt->seqno + inpkt->len)) {
		ifdebug(TRAFFIC) logger(LOG_DEBUG, "Got unauthenticated packet from %s (%s)", n->name, n->hostname);
		return;
	}

	/* Decrypt the packet */

	if(cipher_active(&n->incipher)) {
		outpkt = pkt[nextpkt++];
		outlen = MAXSIZE;

		if(!cipher_decrypt(&n->incipher, &inpkt->seqno, inpkt->len, &outpkt->seqno, &outlen, true)) {
			ifdebug(TRAFFIC) logger(LOG_DEBUG, "Error decrypting packet from %s (%s)", n->name, n->hostname);
			return;
		}
		
		outpkt->len = outlen;
		inpkt = outpkt;
	}

	/* Check the sequence number */

	inpkt->len -= sizeof inpkt->seqno;
	inpkt->seqno = ntohl(inpkt->seqno);

	if(inpkt->seqno != n->received_seqno + 1) {
		if(inpkt->seqno >= n->received_seqno + sizeof n->late * 8) {
			logger(LOG_WARNING, "Lost %d packets from %s (%s)",
					   inpkt->seqno - n->received_seqno - 1, n->name, n->hostname);
			
			memset(n->late, 0, sizeof n->late);
		} else if (inpkt->seqno <= n->received_seqno) {
			if((n->received_seqno >= sizeof n->late * 8 && inpkt->seqno <= n->received_seqno - sizeof n->late * 8) || !(n->late[(inpkt->seqno / 8) % sizeof n->late] & (1 << inpkt->seqno % 8))) {
				logger(LOG_WARNING, "Got late or replayed packet from %s (%s), seqno %d, last received %d",
					   n->name, n->hostname, inpkt->seqno, n->received_seqno);
				return;
			}
		} else {
			for(i = n->received_seqno + 1; i < inpkt->seqno; i++)
				n->late[(i / 8) % sizeof n->late] |= 1 << i % 8;
		}
	}
	
	n->late[(inpkt->seqno / 8) % sizeof n->late] &= ~(1 << inpkt->seqno % 8);

	if(inpkt->seqno > n->received_seqno)
		n->received_seqno = inpkt->seqno;
			
	if(n->received_seqno > MAX_SEQNO)
		regenerate_key();

	/* Decompress the packet */

	length_t origlen = inpkt->len;

	if(n->incompression) {
		outpkt = pkt[nextpkt++];

		if((outpkt->len = uncompress_packet(outpkt->data, inpkt->data, inpkt->len, n->incompression)) < 0) {
			ifdebug(TRAFFIC) logger(LOG_ERR, "Error while uncompressing packet from %s (%s)",
				  		 n->name, n->hostname);
			return;
		}

		inpkt = outpkt;

		origlen -= MTU/64 + 20;
	}

	inpkt->priority = 0;

	if(!inpkt->data[12] && !inpkt->data[13])
		mtu_probe_h(n, inpkt, origlen);
	else
		receive_packet(n, inpkt);
}

void receive_tcppacket(connection_t *c, char *buffer, int len) {
	vpn_packet_t outpkt;

	outpkt.len = len;
	if(c->options & OPTION_TCPONLY)
		outpkt.priority = 0;
	else
		outpkt.priority = -1;
	memcpy(outpkt.data, buffer, len);

	receive_packet(c->node, &outpkt);
}

static void send_udppacket(node_t *n, vpn_packet_t *origpkt) {
	vpn_packet_t pkt1, pkt2;
	vpn_packet_t *pkt[] = { &pkt1, &pkt2, &pkt1, &pkt2 };
	vpn_packet_t *inpkt = origpkt;
	int nextpkt = 0;
	vpn_packet_t *outpkt;
	int origlen;
	size_t outlen;
	static int priority = 0;
	int origpriority;
	int sock;

	if(!n->status.reachable) {
		ifdebug(TRAFFIC) logger(LOG_INFO, "Trying to send UDP packet to unreachable node %s (%s)", n->name, n->hostname);
		return;
	}

	/* Make sure we have a valid key */

	if(!n->status.validkey) {
		ifdebug(TRAFFIC) logger(LOG_INFO,
				   "No valid key known yet for %s (%s), forwarding via TCP",
				   n->name, n->hostname);

		if(!n->status.waitingforkey)
			send_req_key(n);

		n->status.waitingforkey = true;

		send_tcppacket(n->nexthop->connection, origpkt);

		return;
	}

	if(n->options & OPTION_PMTU_DISCOVERY && inpkt->len > n->minmtu && (inpkt->data[12] | inpkt->data[13])) {
		ifdebug(TRAFFIC) logger(LOG_INFO,
				"Packet for %s (%s) larger than minimum MTU, forwarding via %s",
				n->name, n->hostname, n != n->nexthop ? n->nexthop->name : "TCP");

		if(n != n->nexthop)
			send_packet(n->nexthop, origpkt);
		else
			send_tcppacket(n->nexthop->connection, origpkt);

		return;
	}

	origlen = inpkt->len;
	origpriority = inpkt->priority;

	/* Compress the packet */

	if(n->outcompression) {
		outpkt = pkt[nextpkt++];

		if((outpkt->len = compress_packet(outpkt->data, inpkt->data, inpkt->len, n->outcompression)) < 0) {
			ifdebug(TRAFFIC) logger(LOG_ERR, "Error while compressing packet to %s (%s)",
				   n->name, n->hostname);
			return;
		}

		inpkt = outpkt;
	}

	/* Add sequence number */

	inpkt->seqno = htonl(++(n->sent_seqno));
	inpkt->len += sizeof inpkt->seqno;

	/* Encrypt the packet */

	if(cipher_active(&n->outcipher)) {
		outpkt = pkt[nextpkt++];
		outlen = MAXSIZE;

		if(!cipher_encrypt(&n->outcipher, &inpkt->seqno, inpkt->len, &outpkt->seqno, &outlen, true)) {
			ifdebug(TRAFFIC) logger(LOG_ERR, "Error while encrypting packet to %s (%s)", n->name, n->hostname);
			goto end;
		}

		outpkt->len = outlen;
		inpkt = outpkt;
	}

	/* Add the message authentication code */

	if(digest_active(&n->outdigest)) {
		digest_create(&n->outdigest, &inpkt->seqno, inpkt->len, (char *)&inpkt->seqno + inpkt->len);
		inpkt->len += digest_length(&n->outdigest);
	}

	/* Determine which socket we have to use */

	for(sock = 0; sock < listen_sockets; sock++)
		if(n->address.sa.sa_family == listen_socket[sock].sa.sa.sa_family)
			break;

	if(sock >= listen_sockets)
		sock = 0;				/* If none is available, just use the first and hope for the best. */

	/* Send the packet */

#if defined(SOL_IP) && defined(IP_TOS)
	if(priorityinheritance && origpriority != priority
	   && listen_socket[sock].sa.sa.sa_family == AF_INET) {
		priority = origpriority;
		ifdebug(TRAFFIC) logger(LOG_DEBUG, "Setting outgoing packet priority to %d", priority);
		if(setsockopt(listen_socket[sock].udp, SOL_IP, IP_TOS, &priority, sizeof priority))	/* SO_PRIORITY doesn't seem to work */
			logger(LOG_ERR, "System call `%s' failed: %s", "setsockopt", strerror(errno));
	}
#endif

	if(sendto(listen_socket[sock].udp, (char *) &inpkt->seqno, inpkt->len, 0, &(n->address.sa), SALEN(n->address.sa)) < 0 && !sockwouldblock(sockerrno)) {
		if(sockmsgsize(sockerrno)) {
			if(n->maxmtu >= origlen)
				n->maxmtu = origlen - 1;
			if(n->mtu >= origlen)
				n->mtu = origlen - 1;
		} else
			logger(LOG_ERR, "Error sending packet to %s (%s): %s", n->name, n->hostname, sockstrerror(sockerrno));
	}

end:
	origpkt->len = origlen;
}

/*
  send a packet to the given vpn ip.
*/
void send_packet(const node_t *n, vpn_packet_t *packet) {
	node_t *via;

	if(n == myself) {
		if(overwrite_mac)
			 memcpy(packet->data, mymac.x, ETH_ALEN);
		write_packet(packet);
		return;
	}

	ifdebug(TRAFFIC) logger(LOG_ERR, "Sending packet of %d bytes to %s (%s)",
			   packet->len, n->name, n->hostname);

	if(!n->status.reachable) {
		ifdebug(TRAFFIC) logger(LOG_INFO, "Node %s (%s) is not reachable",
				   n->name, n->hostname);
		return;
	}

	via = (packet->priority == -1 || n->via == myself) ? n->nexthop : n->via;

	if(via != n)
		ifdebug(TRAFFIC) logger(LOG_INFO, "Sending packet to %s via %s (%s)",
			   n->name, via->name, n->via->hostname);

	if(packet->priority == -1 || ((myself->options | via->options) & OPTION_TCPONLY)) {
		if(!send_tcppacket(via->connection, packet))
			terminate_connection(via->connection, true);
	} else
		send_udppacket(via, packet);
}

/* Broadcast a packet using the minimum spanning tree */

void broadcast_packet(const node_t *from, vpn_packet_t *packet) {
	splay_node_t *node;
	connection_t *c;

	ifdebug(TRAFFIC) logger(LOG_INFO, "Broadcasting packet of %d bytes from %s (%s)",
			   packet->len, from->name, from->hostname);

	if(from != myself) {
		send_packet(myself, packet);

		// In TunnelServer mode, do not forward broadcast packets.
                // The MST might not be valid and create loops.
		if(tunnelserver)
			return;
	}

	for(node = connection_tree->head; node; node = node->next) {
		c = node->data;

		if(c->status.active && c->status.mst && c != from->nexthop->connection)
			send_packet(c->node, packet);
	}
}

static node_t *try_harder(const sockaddr_t *from, const vpn_packet_t *pkt) {
	splay_node_t *node;
	edge_t *e;
	node_t *n = NULL;
	static time_t last_hard_try = 0;

	for(node = edge_weight_tree->head; node; node = node->next) {
		e = node->data;

		if(sockaddrcmp_noport(from, &e->address)) {
			if(last_hard_try == now)
				continue;
			last_hard_try = now;
		}

		if(!n)
			n = e->to;

		if(!try_mac(e->to, pkt))
			continue;

		n = e->to;
		break;
	}

	return n;
}

void handle_incoming_vpn_data(int sock, short events, void *data) {
	vpn_packet_t pkt;
	char *hostname;
	sockaddr_t from;
	socklen_t fromlen = sizeof from;
	node_t *n;

	pkt.len = recvfrom(sock, (char *) &pkt.seqno, MAXSIZE, 0, &from.sa, &fromlen);

	if(pkt.len < 0) {
		if(!sockwouldblock(sockerrno))
			logger(LOG_ERR, "Receiving packet failed: %s", sockstrerror(sockerrno));
		return;
	}

	sockaddrunmap(&from);		/* Some braindead IPv6 implementations do stupid things. */

	n = lookup_node_udp(&from);

	if(!n) {
		n = try_harder(&from, &pkt);
		if(n)
			update_node_udp(n, &from);
		else ifdebug(PROTOCOL) {
			hostname = sockaddr2hostname(&from);
			logger(LOG_WARNING, "Received UDP packet from unknown source %s", hostname);
			free(hostname);
			return;
		}
		else
			return;
	}

	receive_udppacket(n, &pkt);
}

void handle_device_data(int sock, short events, void *data) {
	vpn_packet_t packet;

	if(read_packet(&packet))
		route(myself, &packet);
}<|MERGE_RESOLUTION|>--- conflicted
+++ resolved
@@ -50,17 +50,13 @@
 
 #define MAX_SEQNO 1073741824
 
-<<<<<<< HEAD
-static void send_mtu_probe_handler(int fd, short events, void *data) {
-	node_t *n = data;
-=======
 // mtuprobes == 1..30: initial discovery, send bursts with 1 second interval
 // mtuprobes ==    31: sleep pinginterval seconds
 // mtuprobes ==    32: send 1 burst, sleep pingtimeout second
 // mtuprobes ==    33: no response from other side, restart PMTU discovery process
 
-void send_mtu_probe(node_t *n) {
->>>>>>> 44834d03
+static void send_mtu_probe_handler(int fd, short events, void *data) {
+	node_t *n = data;
 	vpn_packet_t packet;
 	int len, i;
 	int timeout = 1;
@@ -122,22 +118,14 @@
 		send_udppacket(n, &packet);
 	}
 
-<<<<<<< HEAD
-	event_add(&n->mtuevent, &(struct timeval){1, 0});
+end:
+	event_add(&n->mtuevent, &(struct timeval){timeout, 0});
 }
 
 void send_mtu_probe(node_t *n) {
 	if(!timeout_initialized(&n->mtuevent))
 		timeout_set(&n->mtuevent, send_mtu_probe_handler, n);
 	send_mtu_probe_handler(0, 0, n);
-=======
-end:
-	n->mtuevent = new_event();
-	n->mtuevent->handler = (event_handler_t)send_mtu_probe;
-	n->mtuevent->data = n;
-	n->mtuevent->time = now + timeout;
-	event_add(n->mtuevent);
->>>>>>> 44834d03
 }
 
 void mtu_probe_h(node_t *n, vpn_packet_t *packet, length_t len) {
@@ -516,6 +504,7 @@
 	edge_t *e;
 	node_t *n = NULL;
 	static time_t last_hard_try = 0;
+	time_t now = time(NULL);
 
 	for(node = edge_weight_tree->head; node; node = node->next) {
 		e = node->data;
