/*
    net_packet.c -- Handles in- and outgoing VPN packets
    Copyright (C) 1998-2005 Ivo Timmermans,
                  2000-2011 Guus Sliepen <guus@tinc-vpn.org>
                  2010      Timothy Redaelli <timothy@redaelli.eu>
                  2010      Brandon Black <blblack@gmail.com>

    This program is free software; you can redistribute it and/or modify
    it under the terms of the GNU General Public License as published by
    the Free Software Foundation; either version 2 of the License, or
    (at your option) any later version.

    This program is distributed in the hope that it will be useful,
    but WITHOUT ANY WARRANTY; without even the implied warranty of
    MERCHANTABILITY or FITNESS FOR A PARTICULAR PURPOSE.  See the
    GNU General Public License for more details.

    You should have received a copy of the GNU General Public License along
    with this program; if not, write to the Free Software Foundation, Inc.,
    51 Franklin Street, Fifth Floor, Boston, MA 02110-1301 USA.
*/

#include "system.h"

#include <openssl/rand.h>
#include <openssl/err.h>
#include <openssl/evp.h>
#include <openssl/pem.h>
#include <openssl/hmac.h>

#ifdef HAVE_ZLIB
#include <zlib.h>
#endif

#ifdef HAVE_LZO
#include LZO1X_H
#endif

#include "splay_tree.h"
#include "cipher.h"
#include "conf.h"
#include "connection.h"
#include "crypto.h"
#include "digest.h"
#include "device.h"
#include "ethernet.h"
#include "graph.h"
#include "logger.h"
#include "net.h"
#include "netutl.h"
#include "protocol.h"
#include "process.h"
#include "route.h"
#include "utils.h"
#include "xalloc.h"

int keylifetime = 0;
#ifdef HAVE_LZO
static char lzo_wrkmem[LZO1X_999_MEM_COMPRESS > LZO1X_1_MEM_COMPRESS ? LZO1X_999_MEM_COMPRESS : LZO1X_1_MEM_COMPRESS];
#endif

static void send_udppacket(node_t *, vpn_packet_t *);

unsigned replaywin = 16;
bool localdiscovery = false;

#define MAX_SEQNO 1073741824

/* mtuprobes == 1..30: initial discovery, send bursts with 1 second interval
   mtuprobes ==    31: sleep pinginterval seconds
   mtuprobes ==    32: send 1 burst, sleep pingtimeout second
   mtuprobes ==    33: no response from other side, restart PMTU discovery process

   Probes are sent in batches of three, with random sizes between the lower and
   upper boundaries for the MTU thus far discovered.

   In case local discovery is enabled, a fourth packet is added to each batch,
   which will be broadcast to the local network.
*/

static void send_mtu_probe_handler(int fd, short events, void *data) {
	node_t *n = data;
	vpn_packet_t packet;
	int len, i;
	int timeout = 1;
	
	n->mtuprobes++;

	if(!n->status.reachable || !n->status.validkey) {
		logger(DEBUG_TRAFFIC, LOG_INFO, "Trying to send MTU probe to unreachable or rekeying node %s (%s)", n->name, n->hostname);
		n->mtuprobes = 0;
		return;
	}

	if(n->mtuprobes > 32) {
		if(!n->minmtu) {
			n->mtuprobes = 31;
			timeout = pinginterval;
			goto end;
		}

		logger(DEBUG_TRAFFIC, LOG_INFO, "%s (%s) did not respond to UDP ping, restarting PMTU discovery", n->name, n->hostname);
		n->mtuprobes = 1;
		n->minmtu = 0;
		n->maxmtu = MTU;
	}

	if(n->mtuprobes >= 10 && n->mtuprobes < 32 && !n->minmtu) {
		logger(DEBUG_TRAFFIC, LOG_INFO, "No response to MTU probes from %s (%s)", n->name, n->hostname);
		n->mtuprobes = 31;
	}

	if(n->mtuprobes == 30 || (n->mtuprobes < 30 && n->minmtu >= n->maxmtu)) {
		if(n->minmtu > n->maxmtu)
			n->minmtu = n->maxmtu;
		else
			n->maxmtu = n->minmtu;
		n->mtu = n->minmtu;
		logger(DEBUG_TRAFFIC, LOG_INFO, "Fixing MTU of %s (%s) to %d after %d probes", n->name, n->hostname, n->mtu, n->mtuprobes);
		n->mtuprobes = 31;
	}

	if(n->mtuprobes == 31) {
		timeout = pinginterval;
		goto end;
	} else if(n->mtuprobes == 32) {
		timeout = pingtimeout;
	}

	for(i = 0; i < 3 + localdiscovery; i++) {
		if(n->maxmtu <= n->minmtu)
			len = n->maxmtu;
		else
			len = n->minmtu + 1 + rand() % (n->maxmtu - n->minmtu);

		if(len < 64)
			len = 64;
		
		memset(packet.data, 0, 14);
		randomize(packet.data + 14, len - 14);
		packet.len = len;
		if(i >= 3 && n->mtuprobes <= 10)
			packet.priority = -1;
		else
			packet.priority = 0;

		logger(DEBUG_TRAFFIC, LOG_INFO, "Sending MTU probe length %d to %s (%s)", len, n->name, n->hostname);

		send_udppacket(n, &packet);
	}

end:
	event_add(&n->mtuevent, &(struct timeval){timeout, 0});
}

void send_mtu_probe(node_t *n) {
	if(!timeout_initialized(&n->mtuevent))
		timeout_set(&n->mtuevent, send_mtu_probe_handler, n);
	send_mtu_probe_handler(0, 0, n);
}

static void mtu_probe_h(node_t *n, vpn_packet_t *packet, length_t len) {
	logger(DEBUG_TRAFFIC, LOG_INFO, "Got MTU probe length %d from %s (%s)", packet->len, n->name, n->hostname);

	if(!packet->data[0]) {
		packet->data[0] = 1;
		send_udppacket(n, packet);
	} else {
		if(n->mtuprobes > 30) {
			if(n->minmtu)
				n->mtuprobes = 30;
			else
				n->mtuprobes = 1;
		}

		if(len > n->maxmtu)
			len = n->maxmtu;
		if(n->minmtu < len)
			n->minmtu = len;
	}
}

static length_t compress_packet(uint8_t *dest, const uint8_t *source, length_t len, int level) {
	if(level == 0) {
		memcpy(dest, source, len);
		return len;
	} else if(level == 10) {
#ifdef HAVE_LZO
		lzo_uint lzolen = MAXSIZE;
		lzo1x_1_compress(source, len, dest, &lzolen, lzo_wrkmem);
		return lzolen;
#else
		return -1;
#endif
	} else if(level < 10) {
#ifdef HAVE_ZLIB
		unsigned long destlen = MAXSIZE;
		if(compress2(dest, &destlen, source, len, level) == Z_OK)
			return destlen;
		else
#endif
			return -1;
	} else {
#ifdef HAVE_LZO
		lzo_uint lzolen = MAXSIZE;
		lzo1x_999_compress(source, len, dest, &lzolen, lzo_wrkmem);
		return lzolen;
#else
		return -1;
#endif
	}
	
	return -1;
}

static length_t uncompress_packet(uint8_t *dest, const uint8_t *source, length_t len, int level) {
	if(level == 0) {
		memcpy(dest, source, len);
		return len;
	} else if(level > 9) {
#ifdef HAVE_LZO
		lzo_uint lzolen = MAXSIZE;
		if(lzo1x_decompress_safe(source, len, dest, &lzolen, NULL) == LZO_E_OK)
			return lzolen;
		else
#endif
			return -1;
	}
#ifdef HAVE_ZLIB
	else {
		unsigned long destlen = MAXSIZE;
		if(uncompress(dest, &destlen, source, len) == Z_OK)
			return destlen;
		else
			return -1;
	}
#endif

	return -1;
}

/* VPN packet I/O */

static void receive_packet(node_t *n, vpn_packet_t *packet) {
	logger(DEBUG_TRAFFIC, LOG_DEBUG, "Received packet of %d bytes from %s (%s)",
			   packet->len, n->name, n->hostname);

	n->in_packets++;
	n->in_bytes += packet->len;

	route(n, packet);
}

static bool try_mac(node_t *n, const vpn_packet_t *inpkt) {
	if(!digest_active(&n->indigest) || inpkt->len < sizeof inpkt->seqno + digest_length(&n->indigest))
		return false;

	return digest_verify(&n->indigest, &inpkt->seqno, inpkt->len - n->indigest.maclength, (const char *)&inpkt->seqno + inpkt->len - n->indigest.maclength);
}

static void receive_udppacket(node_t *n, vpn_packet_t *inpkt) {
	vpn_packet_t pkt1, pkt2;
	vpn_packet_t *pkt[] = { &pkt1, &pkt2, &pkt1, &pkt2 };
	int nextpkt = 0;
	vpn_packet_t *outpkt = pkt[0];
	size_t outlen;

	if(!cipher_active(&n->incipher)) {
		logger(DEBUG_TRAFFIC, LOG_DEBUG, "Got packet from %s (%s) but he hasn't got our key yet",
					n->name, n->hostname);
		return;
	}

	/* Check packet length */

	if(inpkt->len < sizeof inpkt->seqno + digest_length(&n->indigest)) {
		logger(DEBUG_TRAFFIC, LOG_DEBUG, "Got too short packet from %s (%s)",
					n->name, n->hostname);
		return;
	}

	/* Check the message authentication code */

	if(digest_active(&n->indigest)) {
		inpkt->len -= n->indigest.maclength;
 		if(!digest_verify(&n->indigest, &inpkt->seqno, inpkt->len, (const char *)&inpkt->seqno + inpkt->len)) {
			logger(DEBUG_TRAFFIC, LOG_DEBUG, "Got unauthenticated packet from %s (%s)", n->name, n->hostname);
			return;
		}
	}
	/* Decrypt the packet */

	if(cipher_active(&n->incipher)) {
		outpkt = pkt[nextpkt++];
		outlen = MAXSIZE;

		if(!cipher_decrypt(&n->incipher, &inpkt->seqno, inpkt->len, &outpkt->seqno, &outlen, true)) {
			logger(DEBUG_TRAFFIC, LOG_DEBUG, "Error decrypting packet from %s (%s)", n->name, n->hostname);
			return;
		}
		
		outpkt->len = outlen;
		inpkt = outpkt;
	}

	/* Check the sequence number */

	inpkt->len -= sizeof inpkt->seqno;
	inpkt->seqno = ntohl(inpkt->seqno);

	if(replaywin) {
		if(inpkt->seqno != n->received_seqno + 1) {
			if(inpkt->seqno >= n->received_seqno + replaywin * 8) {
				if(n->farfuture++ < replaywin >> 2) {
					logger(DEBUG_ALWAYS, LOG_WARNING, "Packet from %s (%s) is %d seqs in the future, dropped (%u)",
						n->name, n->hostname, inpkt->seqno - n->received_seqno - 1, n->farfuture);
					return;
				}
				logger(DEBUG_ALWAYS, LOG_WARNING, "Lost %d packets from %s (%s)",
					   	inpkt->seqno - n->received_seqno - 1, n->name, n->hostname);
				memset(n->late, 0, replaywin);
			} else if (inpkt->seqno <= n->received_seqno) {
				if((n->received_seqno >= replaywin * 8 && inpkt->seqno <= n->received_seqno - replaywin * 8) || !(n->late[(inpkt->seqno / 8) % replaywin] & (1 << inpkt->seqno % 8))) {
					logger(DEBUG_ALWAYS, LOG_WARNING, "Got late or replayed packet from %s (%s), seqno %d, last received %d",
					   	n->name, n->hostname, inpkt->seqno, n->received_seqno);
					return;
				}
			} else {
				for(int i = n->received_seqno + 1; i < inpkt->seqno; i++)
					n->late[(i / 8) % replaywin] |= 1 << i % 8;
			}
		}

		n->farfuture = 0;
		n->late[(inpkt->seqno / 8) % replaywin] &= ~(1 << inpkt->seqno % 8);
	}

	if(inpkt->seqno > n->received_seqno)
		n->received_seqno = inpkt->seqno;
			
	if(n->received_seqno > MAX_SEQNO)
		regenerate_key();

	/* Decompress the packet */

	length_t origlen = inpkt->len;

	if(n->incompression) {
		outpkt = pkt[nextpkt++];

		if((outpkt->len = uncompress_packet(outpkt->data, inpkt->data, inpkt->len, n->incompression)) < 0) {
			logger(DEBUG_TRAFFIC, LOG_ERR, "Error while uncompressing packet from %s (%s)",
				  		 n->name, n->hostname);
			return;
		}

		inpkt = outpkt;

		origlen -= MTU/64 + 20;
	}

	inpkt->priority = 0;

	if(!inpkt->data[12] && !inpkt->data[13])
		mtu_probe_h(n, inpkt, origlen);
	else
		receive_packet(n, inpkt);
}

void receive_tcppacket(connection_t *c, const char *buffer, int len) {
	vpn_packet_t outpkt;

	outpkt.len = len;
	if(c->options & OPTION_TCPONLY)
		outpkt.priority = 0;
	else
		outpkt.priority = -1;
	memcpy(outpkt.data, buffer, len);

	receive_packet(c->node, &outpkt);
}

static void send_udppacket(node_t *n, vpn_packet_t *origpkt) {
	vpn_packet_t pkt1, pkt2;
	vpn_packet_t *pkt[] = { &pkt1, &pkt2, &pkt1, &pkt2 };
	vpn_packet_t *inpkt = origpkt;
	int nextpkt = 0;
	vpn_packet_t *outpkt;
	int origlen = origpkt->len;
	size_t outlen;
#if defined(SOL_IP) && defined(IP_TOS)
	static int priority = 0;
	int origpriority = origpkt->priority;
#endif

	if(!n->status.reachable) {
		logger(DEBUG_TRAFFIC, LOG_INFO, "Trying to send UDP packet to unreachable node %s (%s)", n->name, n->hostname);
		return;
	}

	/* Make sure we have a valid key */

	if(!n->status.validkey) {
		time_t now = time(NULL);

		logger(DEBUG_TRAFFIC, LOG_INFO,
				   "No valid key known yet for %s (%s), forwarding via TCP",
				   n->name, n->hostname);

		if(n->last_req_key + 10 <= now) {
			send_req_key(n);
			n->last_req_key = now;
		}

		send_tcppacket(n->nexthop->connection, origpkt);

		return;
	}

	if(n->options & OPTION_PMTU_DISCOVERY && inpkt->len > n->minmtu && (inpkt->data[12] | inpkt->data[13])) {
		logger(DEBUG_TRAFFIC, LOG_INFO,
				"Packet for %s (%s) larger than minimum MTU, forwarding via %s",
				n->name, n->hostname, n != n->nexthop ? n->nexthop->name : "TCP");

		if(n != n->nexthop)
			send_packet(n->nexthop, origpkt);
		else
			send_tcppacket(n->nexthop->connection, origpkt);

		return;
	}

	/* Compress the packet */

	if(n->outcompression) {
		outpkt = pkt[nextpkt++];

		if((outpkt->len = compress_packet(outpkt->data, inpkt->data, inpkt->len, n->outcompression)) < 0) {
			logger(DEBUG_TRAFFIC, LOG_ERR, "Error while compressing packet to %s (%s)",
				   n->name, n->hostname);
			return;
		}

		inpkt = outpkt;
	}

	/* Add sequence number */

	inpkt->seqno = htonl(++(n->sent_seqno));
	inpkt->len += sizeof inpkt->seqno;

	/* Encrypt the packet */

	if(cipher_active(&n->outcipher)) {
		outpkt = pkt[nextpkt++];
		outlen = MAXSIZE;

		if(!cipher_encrypt(&n->outcipher, &inpkt->seqno, inpkt->len, &outpkt->seqno, &outlen, true)) {
			logger(DEBUG_TRAFFIC, LOG_ERR, "Error while encrypting packet to %s (%s)", n->name, n->hostname);
			goto end;
		}

		outpkt->len = outlen;
		inpkt = outpkt;
	}

	/* Add the message authentication code */

	if(digest_active(&n->outdigest)) {
		digest_create(&n->outdigest, &inpkt->seqno, inpkt->len, (char *)&inpkt->seqno + inpkt->len);
		inpkt->len += digest_length(&n->outdigest);
	}

	/* Determine which socket we have to use */

	if(n->address.sa.sa_family != listen_socket[n->sock].sa.sa.sa_family) {
		for(int sock = 0; sock < listen_sockets; sock++) {
			if(n->address.sa.sa_family == listen_socket[sock].sa.sa.sa_family) {
				n->sock = sock;
				break;
			}
		}
	}

	/* Send the packet */

	struct sockaddr *sa;
	socklen_t sl;
	int sock;

	/* Overloaded use of priority field: -1 means local broadcast */

	if(origpriority == -1 && n->prevedge) {
		struct sockaddr_in in;
		in.sin_family = AF_INET;
		in.sin_addr.s_addr = -1;
		in.sin_port = n->prevedge->address.in.sin_port;
		sa = (struct sockaddr *)&in;
		sl = sizeof in;
		sock = 0;
	} else {
		if(origpriority == -1)
			origpriority = 0;

		sa = &(n->address.sa);
		sl = SALEN(n->address.sa);
		sock = n->sock;
	}

#if defined(SOL_IP) && defined(IP_TOS)
	if(priorityinheritance && origpriority != priority
	   && listen_socket[n->sock].sa.sa.sa_family == AF_INET) {
		priority = origpriority;
		logger(DEBUG_TRAFFIC, LOG_DEBUG, "Setting outgoing packet priority to %d", priority);
		if(setsockopt(listen_socket[n->sock].udp, SOL_IP, IP_TOS, &priority, sizeof(priority)))	/* SO_PRIORITY doesn't seem to work */
			logger(DEBUG_ALWAYS, LOG_ERR, "System call `%s' failed: %s", "setsockopt", strerror(errno));
	}
#endif

	if(sendto(listen_socket[sock].udp, (char *) &inpkt->seqno, inpkt->len, 0, sa, sl) < 0 && !sockwouldblock(sockerrno)) {
		if(sockmsgsize(sockerrno)) {
			if(n->maxmtu >= origlen)
				n->maxmtu = origlen - 1;
			if(n->mtu >= origlen)
				n->mtu = origlen - 1;
		} else
<<<<<<< HEAD
			logger(DEBUG_ALWAYS, LOG_ERR, "Error sending packet to %s (%s): %s", n->name, n->hostname, sockstrerror(sockerrno));
=======
			ifdebug(TRAFFIC) logger(LOG_WARNING, "Error sending packet to %s (%s): %s", n->name, n->hostname, sockstrerror(sockerrno));
>>>>>>> 9dea33f5
	}

end:
	origpkt->len = origlen;
}

/*
  send a packet to the given vpn ip.
*/
void send_packet(node_t *n, vpn_packet_t *packet) {
	node_t *via;

	if(n == myself) {
		if(overwrite_mac)
			 memcpy(packet->data, mymac.x, ETH_ALEN);
		n->out_packets++;
		n->out_bytes += packet->len;
		devops.write(packet);
		return;
	}

	logger(DEBUG_TRAFFIC, LOG_ERR, "Sending packet of %d bytes to %s (%s)",
			   packet->len, n->name, n->hostname);

	if(!n->status.reachable) {
		logger(DEBUG_TRAFFIC, LOG_INFO, "Node %s (%s) is not reachable",
				   n->name, n->hostname);
		return;
	}

	n->out_packets++;
	n->out_bytes += packet->len;

	via = (packet->priority == -1 || n->via == myself) ? n->nexthop : n->via;

	if(via != n)
		logger(DEBUG_TRAFFIC, LOG_INFO, "Sending packet to %s via %s (%s)",
			   n->name, via->name, n->via->hostname);

	if(packet->priority == -1 || ((myself->options | via->options) & OPTION_TCPONLY)) {
		if(!send_tcppacket(via->connection, packet))
			terminate_connection(via->connection, true);
	} else
		send_udppacket(via, packet);
}

/* Broadcast a packet using the minimum spanning tree */

void broadcast_packet(const node_t *from, vpn_packet_t *packet) {
	splay_node_t *node;
	connection_t *c;

	logger(DEBUG_TRAFFIC, LOG_INFO, "Broadcasting packet of %d bytes from %s (%s)",
			   packet->len, from->name, from->hostname);

	if(from != myself) {
		send_packet(myself, packet);

		// In TunnelServer mode, do not forward broadcast packets.
                // The MST might not be valid and create loops.
		if(tunnelserver)
			return;
	}

	for(node = connection_tree->head; node; node = node->next) {
		c = node->data;

		if(c->status.active && c->status.mst && c != from->nexthop->connection)
			send_packet(c->node, packet);
	}
}

static node_t *try_harder(const sockaddr_t *from, const vpn_packet_t *pkt) {
	splay_node_t *node;
	edge_t *e;
	node_t *n = NULL;
	bool hard = false;
	static time_t last_hard_try = 0;
	time_t now = time(NULL);

	for(node = edge_weight_tree->head; node; node = node->next) {
		e = node->data;

		if(e->to == myself)
			continue;

		if(sockaddrcmp_noport(from, &e->address)) {
			if(last_hard_try == now)
				continue;
			hard = true;
		}

		if(!try_mac(e->to, pkt))
			continue;

		n = e->to;
		break;
	}

	if(hard)
		last_hard_try = now;

	last_hard_try = now;
	return n;
}

void handle_incoming_vpn_data(int sock, short events, void *data) {
	vpn_packet_t pkt;
	char *hostname;
	sockaddr_t from;
	socklen_t fromlen = sizeof from;
	node_t *n;
	int len;

	len = recvfrom(sock, (char *) &pkt.seqno, MAXSIZE, 0, &from.sa, &fromlen);

	if(len <= 0 || len > MAXSIZE) {
		if(!sockwouldblock(sockerrno))
			logger(DEBUG_ALWAYS, LOG_ERR, "Receiving packet failed: %s", sockstrerror(sockerrno));
		return;
	}

	pkt.len = len;

	sockaddrunmap(&from);		/* Some braindead IPv6 implementations do stupid things. */

	n = lookup_node_udp(&from);

	if(!n) {
		n = try_harder(&from, &pkt);
		if(n)
			update_node_udp(n, &from);
		else if(debug_level >= DEBUG_PROTOCOL) {
			hostname = sockaddr2hostname(&from);
			logger(DEBUG_PROTOCOL, LOG_WARNING, "Received UDP packet from unknown source %s", hostname);
			free(hostname);
			return;
		}
		else
			return;
	}

	n->sock = (intptr_t)data;

	receive_udppacket(n, &pkt);
}

void handle_device_data(int sock, short events, void *data) {
	vpn_packet_t packet;

	packet.priority = 0;

	if(devops.read(&packet)) {
		myself->in_packets++;
		myself->in_bytes += packet.len;
		route(myself, &packet);
	}
}<|MERGE_RESOLUTION|>--- conflicted
+++ resolved
@@ -524,11 +524,7 @@
 			if(n->mtu >= origlen)
 				n->mtu = origlen - 1;
 		} else
-<<<<<<< HEAD
-			logger(DEBUG_ALWAYS, LOG_ERR, "Error sending packet to %s (%s): %s", n->name, n->hostname, sockstrerror(sockerrno));
-=======
-			ifdebug(TRAFFIC) logger(LOG_WARNING, "Error sending packet to %s (%s): %s", n->name, n->hostname, sockstrerror(sockerrno));
->>>>>>> 9dea33f5
+			logger(DEBUG_TRAFFIC, LOG_WARNING, "Error sending packet to %s (%s): %s", n->name, n->hostname, sockstrerror(sockerrno));
 	}
 
 end:
