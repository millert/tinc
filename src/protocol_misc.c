/*
    protocol_misc.c -- handle the meta-protocol, miscellaneous functions
    Copyright (C) 1999-2005 Ivo Timmermans,
                  2000-2006 Guus Sliepen <guus@tinc-vpn.org>

    This program is free software; you can redistribute it and/or modify
    it under the terms of the GNU General Public License as published by
    the Free Software Foundation; either version 2 of the License, or
    (at your option) any later version.

    This program is distributed in the hope that it will be useful,
    but WITHOUT ANY WARRANTY; without even the implied warranty of
    MERCHANTABILITY or FITNESS FOR A PARTICULAR PURPOSE.  See the
    GNU General Public License for more details.

    You should have received a copy of the GNU General Public License
    along with this program; if not, write to the Free Software
    Foundation, Inc., 675 Mass Ave, Cambridge, MA 02139, USA.

    $Id$
*/

#include "system.h"

#include "conf.h"
#include "connection.h"
#include "logger.h"
#include "meta.h"
#include "net.h"
#include "netutl.h"
#include "protocol.h"
#include "utils.h"

int maxoutbufsize = 0;

/* Status and error notification routines */

bool send_status(connection_t *c, int statusno, const char *statusstring)
{
	cp();

	if(!statusstring)
		statusstring = "Status";

	return send_request(c, "%d %d %s", STATUS, statusno, statusstring);
}

bool status_h(connection_t *c, char *request)
{
	int statusno;
	char statusstring[MAX_STRING_SIZE];

	cp();

	if(sscanf(request, "%*d %d " MAX_STRING, &statusno, statusstring) != 2) {
		logger(LOG_ERR, _("Got bad %s from %s (%s)"), "STATUS",
			   c->name, c->hostname);
		return false;
	}

	ifdebug(STATUS) logger(LOG_NOTICE, _("Status message from %s (%s): %d: %s"),
			   c->name, c->hostname, statusno, statusstring);

	return true;
}

bool send_error(connection_t *c, int err, const char *errstring)
{
	cp();

	if(!errstring)
		errstring = "Error";

	return send_request(c, "%d %d %s", ERROR, err, errstring);
}

bool error_h(connection_t *c, char *request)
{
	int err;
	char errorstring[MAX_STRING_SIZE];

	cp();

	if(sscanf(request, "%*d %d " MAX_STRING, &err, errorstring) != 2) {
		logger(LOG_ERR, _("Got bad %s from %s (%s)"), "ERROR",
			   c->name, c->hostname);
		return false;
	}

	ifdebug(ERROR) logger(LOG_NOTICE, _("Error message from %s (%s): %d: %s"),
			   c->name, c->hostname, err, errorstring);

	return false;
}

bool send_termreq(connection_t *c)
{
	cp();

	return send_request(c, "%d", TERMREQ);
}

bool termreq_h(connection_t *c, char *request)
{
	cp();

	return false;
}

bool send_ping(connection_t *c)
{
	cp();

	c->status.pinged = true;
	c->last_ping_time = time(NULL);

	return send_request(c, "%d", PING);
}

bool ping_h(connection_t *c, char *request)
{
	cp();

	return send_pong(c);
}

bool send_pong(connection_t *c)
{
	cp();

	return send_request(c, "%d", PONG);
}

bool pong_h(connection_t *c, char *request)
{
	cp();

	c->status.pinged = false;

	/* Succesful connection, reset timeout if this is an outgoing connection. */

	if(c->outgoing)
		c->outgoing->timeout = 0;

	return true;
}

/* Sending and receiving packets via TCP */

bool send_tcppacket(connection_t *c, vpn_packet_t *packet)
{
	cp();

	/* If there already is a lot of data in the outbuf buffer, discard this packet.
           We use a very simple Random Early Drop algorithm. */

<<<<<<< HEAD
	if(2.0 * c->buffer->output->off / (double)maxoutbufsize - 1 > drand48())
=======
	if(2.0 * c->outbuflen / (float)maxoutbufsize - 1 > (float)rand()/(float)RAND_MAX)
>>>>>>> b5ccce29
		return true;

	if(!send_request(c, "%d %hd", PACKET, packet->len))
		return false;

	return send_meta(c, (char *)packet->data, packet->len);
}

bool tcppacket_h(connection_t *c, char *request)
{
	short int len;

	cp();

	if(sscanf(request, "%*d %hd", &len) != 1) {
		logger(LOG_ERR, _("Got bad %s from %s (%s)"), "PACKET", c->name,
			   c->hostname);
		return false;
	}

	/* Set reqlen to len, this will tell receive_meta() that a tcppacket is coming. */

	c->tcplen = len;

	return true;
}<|MERGE_RESOLUTION|>--- conflicted
+++ resolved
@@ -154,11 +154,7 @@
 	/* If there already is a lot of data in the outbuf buffer, discard this packet.
            We use a very simple Random Early Drop algorithm. */
 
-<<<<<<< HEAD
-	if(2.0 * c->buffer->output->off / (double)maxoutbufsize - 1 > drand48())
-=======
-	if(2.0 * c->outbuflen / (float)maxoutbufsize - 1 > (float)rand()/(float)RAND_MAX)
->>>>>>> b5ccce29
+	if(2.0 * c->buffer->output->off / (float)maxoutbufsize - 1 > (float)rand()/(float)RAND_MAX)
 		return true;
 
 	if(!send_request(c, "%d %hd", PACKET, packet->len))
