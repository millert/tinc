--- conflicted
+++ resolved
@@ -24,9 +24,7 @@
 #include "splay_tree.h"
 #include "cipher.h"
 #include "connection.h"
-<<<<<<< HEAD
 #include "digest.h"
-#include "list.h"
 #include "subnet.h"
 
 typedef struct node_status_t {
@@ -36,18 +34,6 @@
 	unsigned int visited:1;			/* 1 if this node has been visited by one of the graph algorithms */
 	unsigned int reachable:1;		/* 1 if this node is reachable in the graph */
 	unsigned int indirect:1;		/* 1 if this node is not directly reachable by us */
-=======
-#include "event.h"
-#include "subnet.h"
-
-typedef struct node_status_t {
-	unsigned int unused_active:1;			/* 1 if active (not used for nodes) */
-	unsigned int validkey:1;				/* 1 if we currently have a valid key for him */
-	unsigned int unused_waitingforkey:1;		/* 1 if we already sent out a request */
-	unsigned int visited:1;				/* 1 if this node has been visited by one of the graph algorithms */
-	unsigned int reachable:1;			/* 1 if this node is reachable in the graph */
-	unsigned int indirect:1;				/* 1 if this node is not directly reachable by us */
->>>>>>> 4b3fd94b
 	unsigned int unused:26;
 } node_status_t;
 
