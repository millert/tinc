--- conflicted
+++ resolved
@@ -138,52 +138,22 @@
 
 /* Initialising trees */
 
-<<<<<<< HEAD
-void init_subnets(void)
-{
-	cp();
-
+void init_subnets(void) {
 	subnet_tree = splay_alloc_tree((splay_compare_t) subnet_compare, (splay_action_t) free_subnet);
-=======
-void init_subnets(void) {
-	subnet_tree = avl_alloc_tree((avl_compare_t) subnet_compare, (avl_action_t) free_subnet);
->>>>>>> 9a2b0f88
 
 	subnet_cache_flush();
 }
 
-<<<<<<< HEAD
-void exit_subnets(void)
-{
-	cp();
-
+void exit_subnets(void) {
 	splay_delete_tree(subnet_tree);
 }
 
-splay_tree_t *new_subnet_tree(void)
-{
-	cp();
-
+splay_tree_t *new_subnet_tree(void) {
 	return splay_alloc_tree((splay_compare_t) subnet_compare, NULL);
 }
 
-void free_subnet_tree(splay_tree_t *subnet_tree)
-{
-	cp();
-
+void free_subnet_tree(splay_tree_t *subnet_tree) {
 	splay_delete_tree(subnet_tree);
-=======
-void exit_subnets(void) {
-	avl_delete_tree(subnet_tree);
-}
-
-avl_tree_t *new_subnet_tree(void) {
-	return avl_alloc_tree((avl_compare_t) subnet_compare, NULL);
-}
-
-void free_subnet_tree(avl_tree_t *subnet_tree) {
-	avl_delete_tree(subnet_tree);
->>>>>>> 9a2b0f88
 }
 
 /* Allocating and freeing space for subnets */
@@ -207,18 +177,9 @@
 	subnet_cache_flush();
 }
 
-<<<<<<< HEAD
-void subnet_del(node_t *n, subnet_t *subnet)
-{
-	cp();
-
+void subnet_del(node_t *n, subnet_t *subnet) {
 	splay_delete(n->subnet_tree, subnet);
 	splay_delete(subnet_tree, subnet);
-=======
-void subnet_del(node_t *n, subnet_t *subnet) {
-	avl_delete(n->subnet_tree, subnet);
-	avl_delete(subnet_tree, subnet);
->>>>>>> 9a2b0f88
 
 	subnet_cache_flush();
 }
@@ -358,16 +319,8 @@
 
 /* Subnet lookup routines */
 
-<<<<<<< HEAD
-subnet_t *lookup_subnet(const node_t *owner, const subnet_t *subnet)
-{
-	cp();
-
+subnet_t *lookup_subnet(const node_t *owner, const subnet_t *subnet) {
 	return splay_search(owner->subnet_tree, subnet);
-=======
-subnet_t *lookup_subnet(const node_t *owner, const subnet_t *subnet) {
-	return avl_search(owner->subnet_tree, subnet);
->>>>>>> 9a2b0f88
 }
 
 subnet_t *lookup_subnet_mac(const mac_t *address) {
@@ -537,37 +490,19 @@
 		free(envp[i]);
 }
 
-<<<<<<< HEAD
-int dump_subnets(struct evbuffer *out)
-{
-=======
-void dump_subnets(void) {
->>>>>>> 9a2b0f88
+int dump_subnets(struct evbuffer *out) {
 	char netstr[MAXNETSTR];
 	subnet_t *subnet;
 	splay_node_t *node;
-
-<<<<<<< HEAD
-	cp();
-=======
-	logger(LOG_DEBUG, "Subnet list:");
->>>>>>> 9a2b0f88
 
 	for(node = subnet_tree->head; node; node = node->next) {
 		subnet = node->data;
 		if(!net2str(netstr, sizeof netstr, subnet))
 			continue;
-<<<<<<< HEAD
-		if(evbuffer_add_printf(out, _(" %s owner %s\n"),
+		if(evbuffer_add_printf(out, " %s owner %s\n",
 							   netstr, subnet->owner->name) == -1)
 			return errno;
 	}
 
 	return 0;
-=======
-		logger(LOG_DEBUG, " %s owner %s", netstr, subnet->owner->name);
-	}
-
-	logger(LOG_DEBUG, "End of subnet list.");
->>>>>>> 9a2b0f88
 }