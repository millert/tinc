--- conflicted
+++ resolved
@@ -334,19 +334,11 @@
 		return send_request(to->nexthop->connection, "%s", request);
 	}
 
-<<<<<<< HEAD
+	/* Don't use key material until every check has passed. */
+	from->status.validkey = false;
+
 	if(compression < 0 || compression > 11) {
 		logger(DEBUG_ALWAYS, LOG_ERR, "Node %s (%s) uses bogus compression level!", from->name, from->hostname);
-=======
-	/* Don't use key material until every check has passed. */
-	from->status.validkey = false;
-
-	/* Update our copy of the origin's packet key */
-	from->outkey = xrealloc(from->outkey, strlen(key) / 2);
-	from->outkeylength = strlen(key) / 2;
-	if(!hex2bin(key, from->outkey, from->outkeylength)) {
-		logger(LOG_ERR, "Got bad %s from %s(%s): %s", "ANS_KEY", from->name, from->hostname, "invalid key");
->>>>>>> c4940a5c
 		return true;
 	}
 
