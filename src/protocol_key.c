--- conflicted
+++ resolved
@@ -265,19 +265,12 @@
 		return send_request(to->nexthop->connection, "%s", request);
 	}
 
-<<<<<<< HEAD
 	/* Check and lookup cipher and digest algorithms */
 
 	if(!cipher_open_by_nid(&from->outcipher, cipher)) {
 		logger(LOG_ERR, "Node %s (%s) uses unknown cipher!", from->name, from->hostname);
 		return false;
 	}
-=======
-	/* Update our copy of the origin's packet key */
-	from->outkey = xrealloc(from->outkey, strlen(key) / 2);
-	from->outkeylength = strlen(key) / 2;
-	hex2bin(key, from->outkey, from->outkeylength);
->>>>>>> 65e8e06c
 
 	if(!digest_open_by_nid(&from->outdigest, digest, maclength)) {
 		logger(LOG_ERR, "Node %s (%s) uses unknown digest!", from->name, from->hostname);
