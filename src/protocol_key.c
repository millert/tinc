/*
    protocol_key.c -- handle the meta-protocol, key exchange
    Copyright (C) 1999-2005 Ivo Timmermans,
                  2000-2009 Guus Sliepen <guus@tinc-vpn.org>

    This program is free software; you can redistribute it and/or modify
    it under the terms of the GNU General Public License as published by
    the Free Software Foundation; either version 2 of the License, or
    (at your option) any later version.

    This program is distributed in the hope that it will be useful,
    but WITHOUT ANY WARRANTY; without even the implied warranty of
    MERCHANTABILITY or FITNESS FOR A PARTICULAR PURPOSE.  See the
    GNU General Public License for more details.

    You should have received a copy of the GNU General Public License
    along with this program; if not, write to the Free Software
    Foundation, Inc., 675 Mass Ave, Cambridge, MA 02139, USA.

    $Id$
*/

#include "system.h"

<<<<<<< HEAD
#include "splay_tree.h"
#include "cipher.h"
=======
#include <openssl/evp.h>
#include <openssl/err.h>
#include <openssl/rand.h>

#include "avl_tree.h"
>>>>>>> 591c38eb
#include "connection.h"
#include "logger.h"
#include "net.h"
#include "netutl.h"
#include "node.h"
#include "protocol.h"
#include "utils.h"
#include "xalloc.h"

static bool mykeyused = false;

<<<<<<< HEAD
bool send_key_changed(connection_t *c, const node_t *n) {
=======
bool send_key_changed()
{
>>>>>>> 591c38eb
	cp();

	/* Only send this message if some other daemon requested our key previously.
	   This reduces unnecessary key_changed broadcasts.
	 */

	if(!mykeyused)
		return true;

	return send_request(broadcast, "%d %lx %s", KEY_CHANGED, random(), myself->name);
}

bool key_changed_h(connection_t *c, char *request) {
	char name[MAX_STRING_SIZE];
	node_t *n;

	cp();

	if(sscanf(request, "%*d %*x " MAX_STRING, name) != 1) {
		logger(LOG_ERR, _("Got bad %s from %s (%s)"), "KEY_CHANGED",
			   c->name, c->hostname);
		return false;
	}

	if(seen_request(request))
		return true;

	n = lookup_node(name);

	if(!n) {
		logger(LOG_ERR, _("Got %s from %s (%s) origin %s which does not exist"),
			   "KEY_CHANGED", c->name, c->hostname, name);
		return false;
	}

	n->status.validkey = false;
	n->status.waitingforkey = false;

	/* Tell the others */

	if(!tunnelserver)
		forward_request(c, request);

	return true;
}

<<<<<<< HEAD
bool send_req_key(connection_t *c, const node_t *from, const node_t *to) {
=======
bool send_req_key(node_t *to)
{
>>>>>>> 591c38eb
	cp();

	return send_request(to->nexthop->connection, "%d %s %s", REQ_KEY, myself->name, to->name);
}

bool req_key_h(connection_t *c, char *request) {
	char from_name[MAX_STRING_SIZE];
	char to_name[MAX_STRING_SIZE];
	node_t *from, *to;

	cp();

	if(sscanf(request, "%*d " MAX_STRING " " MAX_STRING, from_name, to_name) != 2) {
		logger(LOG_ERR, _("Got bad %s from %s (%s)"), "REQ_KEY", c->name,
			   c->hostname);
		return false;
	}

	from = lookup_node(from_name);

	if(!from) {
		logger(LOG_ERR, _("Got %s from %s (%s) origin %s which does not exist in our connection list"),
			   "REQ_KEY", c->name, c->hostname, from_name);
		return false;
	}

	to = lookup_node(to_name);

	if(!to) {
		logger(LOG_ERR, _("Got %s from %s (%s) destination %s which does not exist in our connection list"),
			   "REQ_KEY", c->name, c->hostname, to_name);
		return false;
	}

	/* Check if this key request is for us */

	if(to == myself) {			/* Yes, send our own key back */
<<<<<<< HEAD
		mykeyused = true;
		from->received_seqno = 0;
		memset(from->late, 0, sizeof from->late);
		send_ans_key(c, myself, from);
=======
		send_ans_key(from);
>>>>>>> 591c38eb
	} else {
		if(tunnelserver)
			return false;

		if(!to->status.reachable) {
			logger(LOG_WARNING, _("Got %s from %s (%s) destination %s which is not reachable"),
				"REQ_KEY", c->name, c->hostname, to_name);
			return true;
		}

		send_request(to->nexthop->connection, "%s", c->buffer);
	}

	return true;
}

<<<<<<< HEAD
bool send_ans_key(connection_t *c, const node_t *from, const node_t *to) {
	size_t keylen = cipher_keylength(&from->cipher);
	char key[keylen * 2 + 1];

	cp();

	cipher_get_key(&from->cipher, key);
	bin2hex(key, key, keylen);
	key[keylen * 2] = '\0';

	return send_request(c, "%d %s %s %s %d %d %d %d", ANS_KEY,
						from->name, to->name, key,
						cipher_get_nid(&from->cipher),
						digest_get_nid(&from->digest), from->maclength,
						from->compression);
=======
bool send_ans_key(node_t *to)
{
	char *key;

	cp();

	// Set key parameters
	to->incipher = myself->incipher;
	to->inkeylength = myself->inkeylength;
	to->indigest = myself->indigest;
	to->incompression = myself->incompression;

	// Allocate memory for key
	to->inkey = xrealloc(to->inkey, to->inkeylength);

	// Create a new key
	RAND_pseudo_bytes((unsigned char *)to->inkey, to->inkeylength);
	if(to->incipher)
		EVP_DecryptInit_ex(&to->inctx, to->incipher, NULL, (unsigned char *)to->inkey, (unsigned char *)to->inkey + to->incipher->key_len);

	// Reset sequence number and late packet window
	mykeyused = true;
	to->received_seqno = 0;
	memset(to->late, 0, sizeof(to->late));

	// Convert to hexadecimal and send
	key = alloca(2 * to->inkeylength + 1);
	bin2hex(to->inkey, key, to->inkeylength);
	key[to->inkeylength * 2] = '\0';

	return send_request(to->nexthop->connection, "%d %s %s %s %d %d %d %d", ANS_KEY,
			myself->name, to->name, key,
			to->incipher ? to->incipher->nid : 0,
			to->indigest ? to->indigest->type : 0, to->inmaclength,
			to->incompression);
>>>>>>> 591c38eb
}

bool ans_key_h(connection_t *c, char *request) {
	char from_name[MAX_STRING_SIZE];
	char to_name[MAX_STRING_SIZE];
	char key[MAX_STRING_SIZE];
	int cipher, digest, maclength, compression;
	node_t *from, *to;

	cp();

	if(sscanf(request, "%*d "MAX_STRING" "MAX_STRING" "MAX_STRING" %d %d %d %d",
		from_name, to_name, key, &cipher, &digest, &maclength,
		&compression) != 7) {
		logger(LOG_ERR, _("Got bad %s from %s (%s)"), "ANS_KEY", c->name,
			   c->hostname);
		return false;
	}

	from = lookup_node(from_name);

	if(!from) {
		logger(LOG_ERR, _("Got %s from %s (%s) origin %s which does not exist in our connection list"),
			   "ANS_KEY", c->name, c->hostname, from_name);
		return false;
	}

	to = lookup_node(to_name);

	if(!to) {
		logger(LOG_ERR, _("Got %s from %s (%s) destination %s which does not exist in our connection list"),
			   "ANS_KEY", c->name, c->hostname, to_name);
		return false;
	}

	/* Forward it if necessary */

	if(to != myself) {
		if(tunnelserver)
			return false;

		if(!to->status.reachable) {
			logger(LOG_WARNING, _("Got %s from %s (%s) destination %s which is not reachable"),
				   "ANS_KEY", c->name, c->hostname, to_name);
			return true;
		}

		return send_request(to->nexthop->connection, "%s", request);
	}

<<<<<<< HEAD
	/* Check and lookup cipher and digest algorithms */

	if(!cipher_open_by_nid(&from->cipher, cipher)) {
		logger(LOG_ERR, _("Node %s (%s) uses unknown cipher!"), from->name, from->hostname);
		return false;
	}

	if(strlen(key) / 2 != cipher_keylength(&from->cipher)) {
		logger(LOG_ERR, _("Node %s (%s) uses wrong keylength!"), from->name, from->hostname);
		return false;
=======
	/* Update our copy of the origin's packet key */
	from->outkey = xrealloc(from->outkey, strlen(key) / 2);

	from->outkey = xstrdup(key);
	from->outkeylength = strlen(key) / 2;
	hex2bin(key, from->outkey, from->outkeylength);

	from->status.waitingforkey = false;
	/* Check and lookup cipher and digest algorithms */

	if(cipher) {
		from->outcipher = EVP_get_cipherbynid(cipher);

		if(!from->outcipher) {
			logger(LOG_ERR, _("Node %s (%s) uses unknown cipher!"), from->name,
				   from->hostname);
			return false;
		}

		if(from->outkeylength != from->outcipher->key_len + from->outcipher->iv_len) {
			logger(LOG_ERR, _("Node %s (%s) uses wrong keylength!"), from->name,
				   from->hostname);
			return false;
		}
	} else {
		from->outcipher = NULL;
>>>>>>> 591c38eb
	}

	from->outmaclength = maclength;

<<<<<<< HEAD
	if(!digest_open_by_nid(&from->digest, digest)) {
		logger(LOG_ERR, _("Node %s (%s) uses unknown digest!"), from->name, from->hostname);
		return false;
	}

	if(from->maclength > digest_length(&from->digest) || from->maclength < 0) {
		logger(LOG_ERR, _("Node %s (%s) uses bogus MAC length!"), from->name, from->hostname);
		return false;
=======
	if(digest) {
		from->outdigest = EVP_get_digestbynid(digest);

		if(!from->outdigest) {
			logger(LOG_ERR, _("Node %s (%s) uses unknown digest!"), from->name,
				   from->hostname);
			return false;
		}

		if(from->outmaclength > from->outdigest->md_size || from->outmaclength < 0) {
			logger(LOG_ERR, _("Node %s (%s) uses bogus MAC length!"),
				   from->name, from->hostname);
			return false;
		}
	} else {
		from->outdigest = NULL;
>>>>>>> 591c38eb
	}

	if(compression < 0 || compression > 11) {
		logger(LOG_ERR, _("Node %s (%s) uses bogus compression level!"), from->name, from->hostname);
		return false;
	}
	
	from->outcompression = compression;

<<<<<<< HEAD
	/* Update our copy of the origin's packet key */

	hex2bin(key, key, cipher_keylength(&from->cipher));
	cipher_set_key(&from->cipher, key, false);

	from->status.validkey = true;
	from->status.waitingforkey = false;
	from->sent_seqno = 0;
=======
	if(from->outcipher)
		if(!EVP_EncryptInit_ex(&from->outctx, from->outcipher, NULL, (unsigned char *)from->outkey, (unsigned char *)from->outkey + from->outcipher->key_len)) {
			logger(LOG_ERR, _("Error during initialisation of key from %s (%s): %s"),
					from->name, from->hostname, ERR_error_string(ERR_get_error(), NULL));
			return false;
		}
>>>>>>> 591c38eb

	from->status.validkey = true;
	from->sent_seqno = 0;

	if(from->options & OPTION_PMTU_DISCOVERY && !from->mtuprobes)
		send_mtu_probe(from);

	return true;
}<|MERGE_RESOLUTION|>--- conflicted
+++ resolved
@@ -22,17 +22,10 @@
 
 #include "system.h"
 
-<<<<<<< HEAD
 #include "splay_tree.h"
 #include "cipher.h"
-=======
-#include <openssl/evp.h>
-#include <openssl/err.h>
-#include <openssl/rand.h>
-
-#include "avl_tree.h"
->>>>>>> 591c38eb
 #include "connection.h"
+#include "crypto.h"
 #include "logger.h"
 #include "net.h"
 #include "netutl.h"
@@ -43,12 +36,7 @@
 
 static bool mykeyused = false;
 
-<<<<<<< HEAD
-bool send_key_changed(connection_t *c, const node_t *n) {
-=======
-bool send_key_changed()
-{
->>>>>>> 591c38eb
+bool send_key_changed() {
 	cp();
 
 	/* Only send this message if some other daemon requested our key previously.
@@ -95,12 +83,7 @@
 	return true;
 }
 
-<<<<<<< HEAD
-bool send_req_key(connection_t *c, const node_t *from, const node_t *to) {
-=======
-bool send_req_key(node_t *to)
-{
->>>>>>> 591c38eb
+bool send_req_key(node_t *to) {
 	cp();
 
 	return send_request(to->nexthop->connection, "%d %s %s", REQ_KEY, myself->name, to->name);
@@ -138,14 +121,8 @@
 	/* Check if this key request is for us */
 
 	if(to == myself) {			/* Yes, send our own key back */
-<<<<<<< HEAD
-		mykeyused = true;
-		from->received_seqno = 0;
-		memset(from->late, 0, sizeof from->late);
-		send_ans_key(c, myself, from);
-=======
+
 		send_ans_key(from);
->>>>>>> 591c38eb
 	} else {
 		if(tunnelserver)
 			return false;
@@ -156,65 +133,39 @@
 			return true;
 		}
 
-		send_request(to->nexthop->connection, "%s", c->buffer);
+		send_request(to->nexthop->connection, "%s", request);
 	}
 
 	return true;
 }
 
-<<<<<<< HEAD
-bool send_ans_key(connection_t *c, const node_t *from, const node_t *to) {
-	size_t keylen = cipher_keylength(&from->cipher);
+bool send_ans_key(node_t *to) {
+	size_t keylen = cipher_keylength(&myself->incipher);
 	char key[keylen * 2 + 1];
 
 	cp();
 
-	cipher_get_key(&from->cipher, key);
+	cipher_open_by_nid(&to->incipher, cipher_get_nid(&myself->incipher));
+	digest_open_by_nid(&to->indigest, digest_get_nid(&myself->indigest));
+	to->inmaclength = myself->inmaclength;
+	to->incompression = myself->incompression;
+
+	randomize(key, keylen);
+	cipher_set_key(&to->incipher, key, true);
+
 	bin2hex(key, key, keylen);
 	key[keylen * 2] = '\0';
-
-	return send_request(c, "%d %s %s %s %d %d %d %d", ANS_KEY,
-						from->name, to->name, key,
-						cipher_get_nid(&from->cipher),
-						digest_get_nid(&from->digest), from->maclength,
-						from->compression);
-=======
-bool send_ans_key(node_t *to)
-{
-	char *key;
-
-	cp();
-
-	// Set key parameters
-	to->incipher = myself->incipher;
-	to->inkeylength = myself->inkeylength;
-	to->indigest = myself->indigest;
-	to->incompression = myself->incompression;
-
-	// Allocate memory for key
-	to->inkey = xrealloc(to->inkey, to->inkeylength);
-
-	// Create a new key
-	RAND_pseudo_bytes((unsigned char *)to->inkey, to->inkeylength);
-	if(to->incipher)
-		EVP_DecryptInit_ex(&to->inctx, to->incipher, NULL, (unsigned char *)to->inkey, (unsigned char *)to->inkey + to->incipher->key_len);
 
 	// Reset sequence number and late packet window
 	mykeyused = true;
 	to->received_seqno = 0;
 	memset(to->late, 0, sizeof(to->late));
 
-	// Convert to hexadecimal and send
-	key = alloca(2 * to->inkeylength + 1);
-	bin2hex(to->inkey, key, to->inkeylength);
-	key[to->inkeylength * 2] = '\0';
-
 	return send_request(to->nexthop->connection, "%d %s %s %s %d %d %d %d", ANS_KEY,
-			myself->name, to->name, key,
-			to->incipher ? to->incipher->nid : 0,
-			to->indigest ? to->indigest->type : 0, to->inmaclength,
-			to->incompression);
->>>>>>> 591c38eb
+						myself->name, to->name, key,
+						cipher_get_nid(&to->incipher),
+						digest_get_nid(&to->indigest), to->inmaclength,
+						to->incompression);
 }
 
 bool ans_key_h(connection_t *c, char *request) {
@@ -265,76 +216,28 @@
 		return send_request(to->nexthop->connection, "%s", request);
 	}
 
-<<<<<<< HEAD
 	/* Check and lookup cipher and digest algorithms */
 
-	if(!cipher_open_by_nid(&from->cipher, cipher)) {
+	if(!cipher_open_by_nid(&from->outcipher, cipher)) {
 		logger(LOG_ERR, _("Node %s (%s) uses unknown cipher!"), from->name, from->hostname);
 		return false;
 	}
 
-	if(strlen(key) / 2 != cipher_keylength(&from->cipher)) {
+	if(strlen(key) / 2 != cipher_keylength(&from->outcipher)) {
 		logger(LOG_ERR, _("Node %s (%s) uses wrong keylength!"), from->name, from->hostname);
 		return false;
-=======
-	/* Update our copy of the origin's packet key */
-	from->outkey = xrealloc(from->outkey, strlen(key) / 2);
-
-	from->outkey = xstrdup(key);
-	from->outkeylength = strlen(key) / 2;
-	hex2bin(key, from->outkey, from->outkeylength);
-
-	from->status.waitingforkey = false;
-	/* Check and lookup cipher and digest algorithms */
-
-	if(cipher) {
-		from->outcipher = EVP_get_cipherbynid(cipher);
-
-		if(!from->outcipher) {
-			logger(LOG_ERR, _("Node %s (%s) uses unknown cipher!"), from->name,
-				   from->hostname);
-			return false;
-		}
-
-		if(from->outkeylength != from->outcipher->key_len + from->outcipher->iv_len) {
-			logger(LOG_ERR, _("Node %s (%s) uses wrong keylength!"), from->name,
-				   from->hostname);
-			return false;
-		}
-	} else {
-		from->outcipher = NULL;
->>>>>>> 591c38eb
 	}
 
 	from->outmaclength = maclength;
 
-<<<<<<< HEAD
-	if(!digest_open_by_nid(&from->digest, digest)) {
+	if(!digest_open_by_nid(&from->outdigest, digest)) {
 		logger(LOG_ERR, _("Node %s (%s) uses unknown digest!"), from->name, from->hostname);
 		return false;
 	}
 
-	if(from->maclength > digest_length(&from->digest) || from->maclength < 0) {
+	if(from->outmaclength > digest_length(&from->outdigest) || from->outmaclength < 0) {
 		logger(LOG_ERR, _("Node %s (%s) uses bogus MAC length!"), from->name, from->hostname);
 		return false;
-=======
-	if(digest) {
-		from->outdigest = EVP_get_digestbynid(digest);
-
-		if(!from->outdigest) {
-			logger(LOG_ERR, _("Node %s (%s) uses unknown digest!"), from->name,
-				   from->hostname);
-			return false;
-		}
-
-		if(from->outmaclength > from->outdigest->md_size || from->outmaclength < 0) {
-			logger(LOG_ERR, _("Node %s (%s) uses bogus MAC length!"),
-				   from->name, from->hostname);
-			return false;
-		}
-	} else {
-		from->outdigest = NULL;
->>>>>>> 591c38eb
 	}
 
 	if(compression < 0 || compression > 11) {
@@ -344,26 +247,14 @@
 	
 	from->outcompression = compression;
 
-<<<<<<< HEAD
 	/* Update our copy of the origin's packet key */
 
-	hex2bin(key, key, cipher_keylength(&from->cipher));
-	cipher_set_key(&from->cipher, key, false);
+	hex2bin(key, key, cipher_keylength(&from->outcipher));
+	cipher_set_key(&from->outcipher, key, false);
 
 	from->status.validkey = true;
 	from->status.waitingforkey = false;
 	from->sent_seqno = 0;
-=======
-	if(from->outcipher)
-		if(!EVP_EncryptInit_ex(&from->outctx, from->outcipher, NULL, (unsigned char *)from->outkey, (unsigned char *)from->outkey + from->outcipher->key_len)) {
-			logger(LOG_ERR, _("Error during initialisation of key from %s (%s): %s"),
-					from->name, from->hostname, ERR_error_string(ERR_get_error(), NULL));
-			return false;
-		}
->>>>>>> 591c38eb
-
-	from->status.validkey = true;
-	from->sent_seqno = 0;
 
 	if(from->options & OPTION_PMTU_DISCOVERY && !from->mtuprobes)
 		send_mtu_probe(from);
