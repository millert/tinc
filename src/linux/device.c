/*
    device.c -- Interaction with Linux ethertap and tun/tap device
    Copyright (C) 2001-2005 Ivo Timmermans,
                  2001-2009 Guus Sliepen <guus@tinc-vpn.org>

    This program is free software; you can redistribute it and/or modify
    it under the terms of the GNU General Public License as published by
    the Free Software Foundation; either version 2 of the License, or
    (at your option) any later version.

    This program is distributed in the hope that it will be useful,
    but WITHOUT ANY WARRANTY; without even the implied warranty of
    MERCHANTABILITY or FITNESS FOR A PARTICULAR PURPOSE.  See the
    GNU General Public License for more details.

    You should have received a copy of the GNU General Public License along
    with this program; if not, write to the Free Software Foundation, Inc.,
    51 Franklin Street, Fifth Floor, Boston, MA 02110-1301 USA.
*/

#include "system.h"

#ifdef HAVE_LINUX_IF_TUN_H
#include <linux/if_tun.h>
#define DEFAULT_DEVICE "/dev/net/tun"
#else
#define DEFAULT_DEVICE "/dev/tap0"
#endif

#include "conf.h"
#include "logger.h"
#include "net.h"
#include "route.h"
#include "utils.h"
#include "xalloc.h"

typedef enum device_type_t {
	DEVICE_TYPE_ETHERTAP,
	DEVICE_TYPE_TUN,
	DEVICE_TYPE_TAP,
} device_type_t;

int device_fd = -1;
static device_type_t device_type;
char *device = NULL;
char *iface = NULL;
static char ifrname[IFNAMSIZ];
static char *device_info;

static int device_total_in = 0;
static int device_total_out = 0;

bool setup_device(void) {
	struct ifreq ifr;

	if(!get_config_string(lookup_config(config_tree, "Device"), &device))
		device = xstrdup(DEFAULT_DEVICE);

	if(!get_config_string(lookup_config(config_tree, "Interface"), &iface))
#ifdef HAVE_LINUX_IF_TUN_H
		if (netname != NULL)
			iface = xstrdup(netname);
#else
		iface = xstrdup(rindex(device, '/') ? rindex(device, '/') + 1 : device);
#endif
	device_fd = open(device, O_RDWR | O_NONBLOCK);

	if(device_fd < 0) {
		logger(LOG_ERR, "Could not open %s: %s", device, strerror(errno));
		return false;
	}

#ifdef HAVE_LINUX_IF_TUN_H
	/* Ok now check if this is an old ethertap or a new tun/tap thingie */

	memset(&ifr, 0, sizeof ifr);
	if(routing_mode == RMODE_ROUTER) {
		ifr.ifr_flags = IFF_TUN;
		device_type = DEVICE_TYPE_TUN;
		device_info = "Linux tun/tap device (tun mode)";
	} else {
		ifr.ifr_flags = IFF_TAP | IFF_NO_PI;
		device_type = DEVICE_TYPE_TAP;
		device_info = "Linux tun/tap device (tap mode)";
	}

	if(iface)
		strncpy(ifr.ifr_name, iface, IFNAMSIZ);

	if(!ioctl(device_fd, TUNSETIFF, &ifr)) {
		strncpy(ifrname, ifr.ifr_name, IFNAMSIZ);
		if(iface) free(iface);
		iface = xstrdup(ifrname);
	} else if(!ioctl(device_fd, (('T' << 8) | 202), &ifr)) {
		logger(LOG_WARNING, "Old ioctl() request was needed for %s", device);
		strncpy(ifrname, ifr.ifr_name, IFNAMSIZ);
		if(iface) free(iface);
		iface = xstrdup(ifrname);
	} else
#endif
	{
		if(routing_mode == RMODE_ROUTER)
			overwrite_mac = true;
		device_info = "Linux ethertap device";
		device_type = DEVICE_TYPE_ETHERTAP;
		if(iface)
			free(iface);
		iface = xstrdup(rindex(device, '/') ? rindex(device, '/') + 1 : device);
	}

	logger(LOG_INFO, "%s is a %s", device, device_info);

	return true;
}

void close_device(void) {
<<<<<<< HEAD
	cp();
	
=======
>>>>>>> 9a2b0f88
	close(device_fd);

	free(device);
	free(iface);
}

bool read_packet(vpn_packet_t *packet) {
<<<<<<< HEAD
	int inlen;
=======
	int lenin;
>>>>>>> 9a2b0f88
	
	switch(device_type) {
		case DEVICE_TYPE_TUN:
			inlen = read(device_fd, packet->data + 10, MTU - 10);

<<<<<<< HEAD
			if(inlen <= 0) {
				logger(LOG_ERR, _("Error while reading from %s %s: %s"),
=======
			if(lenin <= 0) {
				logger(LOG_ERR, "Error while reading from %s %s: %s",
>>>>>>> 9a2b0f88
					   device_info, device, strerror(errno));
				return false;
			}

			packet->len = inlen + 10;
			break;
		case DEVICE_TYPE_TAP:
			inlen = read(device_fd, packet->data, MTU);

<<<<<<< HEAD
			if(inlen <= 0) {
				logger(LOG_ERR, _("Error while reading from %s %s: %s"),
=======
			if(lenin <= 0) {
				logger(LOG_ERR, "Error while reading from %s %s: %s",
>>>>>>> 9a2b0f88
					   device_info, device, strerror(errno));
				return false;
			}

			packet->len = inlen;
			break;
		case DEVICE_TYPE_ETHERTAP:
			inlen = read(device_fd, packet->data - 2, MTU + 2);

<<<<<<< HEAD
			if(inlen <= 0) {
				logger(LOG_ERR, _("Error while reading from %s %s: %s"),
=======
			if(lenin <= 0) {
				logger(LOG_ERR, "Error while reading from %s %s: %s",
>>>>>>> 9a2b0f88
					   device_info, device, strerror(errno));
				return false;
			}

			packet->len = inlen - 2;
			break;
	}

	device_total_in += packet->len;

	ifdebug(TRAFFIC) logger(LOG_DEBUG, "Read packet of %d bytes from %s", packet->len,
			   device_info);

	return true;
}

bool write_packet(vpn_packet_t *packet) {
<<<<<<< HEAD
	cp();

	ifdebug(TRAFFIC) logger(LOG_DEBUG, _("Writing packet of %d bytes to %s"),
=======
	ifdebug(TRAFFIC) logger(LOG_DEBUG, "Writing packet of %d bytes to %s",
>>>>>>> 9a2b0f88
			   packet->len, device_info);

	switch(device_type) {
		case DEVICE_TYPE_TUN:
			packet->data[10] = packet->data[11] = 0;
			if(write(device_fd, packet->data + 10, packet->len - 10) < 0) {
				logger(LOG_ERR, "Can't write to %s %s: %s", device_info, device,
					   strerror(errno));
				return false;
			}
			break;
		case DEVICE_TYPE_TAP:
			if(write(device_fd, packet->data, packet->len) < 0) {
				logger(LOG_ERR, "Can't write to %s %s: %s", device_info, device,
					   strerror(errno));
				return false;
			}
			break;
		case DEVICE_TYPE_ETHERTAP:
			*(short int *)(packet->data - 2) = packet->len;

			if(write(device_fd, packet->data - 2, packet->len + 2) < 0) {
				logger(LOG_ERR, "Can't write to %s %s: %s", device_info, device,
					   strerror(errno));
				return false;
			}
			break;
	}

	device_total_out += packet->len;

	return true;
}

void dump_device_stats(void) {
<<<<<<< HEAD
	cp();

	logger(LOG_DEBUG, _("Statistics for %s %s:"), device_info, device);
	logger(LOG_DEBUG, _(" total bytes in:  %10d"), device_total_in);
	logger(LOG_DEBUG, _(" total bytes out: %10d"), device_total_out);
=======
	logger(LOG_DEBUG, "Statistics for %s %s:", device_info, device);
	logger(LOG_DEBUG, " total bytes in:  %10d", device_total_in);
	logger(LOG_DEBUG, " total bytes out: %10d", device_total_out);
>>>>>>> 9a2b0f88
}<|MERGE_RESOLUTION|>--- conflicted
+++ resolved
@@ -114,11 +114,6 @@
 }
 
 void close_device(void) {
-<<<<<<< HEAD
-	cp();
-	
-=======
->>>>>>> 9a2b0f88
 	close(device_fd);
 
 	free(device);
@@ -126,23 +121,14 @@
 }
 
 bool read_packet(vpn_packet_t *packet) {
-<<<<<<< HEAD
 	int inlen;
-=======
-	int lenin;
->>>>>>> 9a2b0f88
 	
 	switch(device_type) {
 		case DEVICE_TYPE_TUN:
 			inlen = read(device_fd, packet->data + 10, MTU - 10);
 
-<<<<<<< HEAD
 			if(inlen <= 0) {
-				logger(LOG_ERR, _("Error while reading from %s %s: %s"),
-=======
-			if(lenin <= 0) {
 				logger(LOG_ERR, "Error while reading from %s %s: %s",
->>>>>>> 9a2b0f88
 					   device_info, device, strerror(errno));
 				return false;
 			}
@@ -152,13 +138,8 @@
 		case DEVICE_TYPE_TAP:
 			inlen = read(device_fd, packet->data, MTU);
 
-<<<<<<< HEAD
 			if(inlen <= 0) {
-				logger(LOG_ERR, _("Error while reading from %s %s: %s"),
-=======
-			if(lenin <= 0) {
 				logger(LOG_ERR, "Error while reading from %s %s: %s",
->>>>>>> 9a2b0f88
 					   device_info, device, strerror(errno));
 				return false;
 			}
@@ -168,13 +149,8 @@
 		case DEVICE_TYPE_ETHERTAP:
 			inlen = read(device_fd, packet->data - 2, MTU + 2);
 
-<<<<<<< HEAD
 			if(inlen <= 0) {
-				logger(LOG_ERR, _("Error while reading from %s %s: %s"),
-=======
-			if(lenin <= 0) {
 				logger(LOG_ERR, "Error while reading from %s %s: %s",
->>>>>>> 9a2b0f88
 					   device_info, device, strerror(errno));
 				return false;
 			}
@@ -192,13 +168,7 @@
 }
 
 bool write_packet(vpn_packet_t *packet) {
-<<<<<<< HEAD
-	cp();
-
-	ifdebug(TRAFFIC) logger(LOG_DEBUG, _("Writing packet of %d bytes to %s"),
-=======
 	ifdebug(TRAFFIC) logger(LOG_DEBUG, "Writing packet of %d bytes to %s",
->>>>>>> 9a2b0f88
 			   packet->len, device_info);
 
 	switch(device_type) {
@@ -234,15 +204,7 @@
 }
 
 void dump_device_stats(void) {
-<<<<<<< HEAD
-	cp();
-
-	logger(LOG_DEBUG, _("Statistics for %s %s:"), device_info, device);
-	logger(LOG_DEBUG, _(" total bytes in:  %10d"), device_total_in);
-	logger(LOG_DEBUG, _(" total bytes out: %10d"), device_total_out);
-=======
 	logger(LOG_DEBUG, "Statistics for %s %s:", device_info, device);
 	logger(LOG_DEBUG, " total bytes in:  %10d", device_total_in);
 	logger(LOG_DEBUG, " total bytes out: %10d", device_total_out);
->>>>>>> 9a2b0f88
 }