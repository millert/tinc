/*
    conf.c -- configuration code
    Copyright (C) 1998 Robert van der Meulen
                  1998-2005 Ivo Timmermans
                  2000-2010 Guus Sliepen <guus@tinc-vpn.org>
                  2010 Julien Muchembled <jm@jmuchemb.eu>
		  2000 Cris van Pelt

    This program is free software; you can redistribute it and/or modify
    it under the terms of the GNU General Public License as published by
    the Free Software Foundation; either version 2 of the License, or
    (at your option) any later version.

    This program is distributed in the hope that it will be useful,
    but WITHOUT ANY WARRANTY; without even the implied warranty of
    MERCHANTABILITY or FITNESS FOR A PARTICULAR PURPOSE.  See the
    GNU General Public License for more details.

    You should have received a copy of the GNU General Public License along
    with this program; if not, write to the Free Software Foundation, Inc.,
    51 Franklin Street, Fifth Floor, Boston, MA 02110-1301 USA.
*/

#include "system.h"

<<<<<<< HEAD
#include "splay_tree.h"
=======
#include "avl_tree.h"
#include "connection.h"
>>>>>>> 930bf74f
#include "conf.h"
#include "logger.h"
#include "netutl.h"				/* for str2address */
#include "protocol.h"
#include "utils.h"				/* for cp */
#include "xalloc.h"

splay_tree_t *config_tree;

int pinginterval = 0;			/* seconds between pings */
int pingtimeout = 0;			/* seconds to wait for response */
char *confbase = NULL;			/* directory in which all config files are */
char *netname = NULL;			/* name of the vpn network */
list_t *cmdline_conf = NULL;	/* global/host configuration values given at the command line */


static int config_compare(const config_t *a, const config_t *b) {
	int result;

	result = strcasecmp(a->variable, b->variable);

	if(result)
		return result;

	/* give priority to command line options */
	result = !b->file - !a->file;
	if (result)
		return result;

	result = a->line - b->line;

	if(result)
		return result;
	else
		return a->file ? strcmp(a->file, b->file) : 0;
}

void init_configuration(splay_tree_t ** config_tree) {
	*config_tree = splay_alloc_tree((splay_compare_t) config_compare, (splay_action_t) free_config);
}

void exit_configuration(splay_tree_t ** config_tree) {
	splay_delete_tree(*config_tree);
	*config_tree = NULL;
}

config_t *new_config(void) {
	return xmalloc_and_zero(sizeof(config_t));
}

void free_config(config_t *cfg) {
	if(cfg->variable)
		free(cfg->variable);

	if(cfg->value)
		free(cfg->value);

	if(cfg->file)
		free(cfg->file);

	free(cfg);
}

void config_add(splay_tree_t *config_tree, config_t *cfg) {
	splay_insert(config_tree, cfg);
}

config_t *lookup_config(splay_tree_t *config_tree, char *variable) {
	config_t cfg, *found;

	cfg.variable = variable;
	cfg.file = NULL;
	cfg.line = 0;

	found = splay_search_closest_greater(config_tree, &cfg);

	if(!found)
		return NULL;

	if(strcasecmp(found->variable, variable))
		return NULL;

	return found;
}

config_t *lookup_config_next(splay_tree_t *config_tree, const config_t *cfg) {
	splay_node_t *node;
	config_t *found;

	node = splay_search_node(config_tree, cfg);

	if(node) {
		if(node->next) {
			found = node->next->data;

			if(!strcasecmp(found->variable, cfg->variable))
				return found;
		}
	}

	return NULL;
}

bool get_config_bool(const config_t *cfg, bool *result) {
	if(!cfg)
		return false;

	if(!strcasecmp(cfg->value, "yes")) {
		*result = true;
		return true;
	} else if(!strcasecmp(cfg->value, "no")) {
		*result = false;
		return true;
	}

	logger(LOG_ERR, "\"yes\" or \"no\" expected for configuration variable %s in %s line %d",
		   cfg->variable, cfg->file, cfg->line);

	return false;
}

bool get_config_int(const config_t *cfg, int *result) {
	if(!cfg)
		return false;

	if(sscanf(cfg->value, "%d", result) == 1)
		return true;

	logger(LOG_ERR, "Integer expected for configuration variable %s in %s line %d",
		   cfg->variable, cfg->file, cfg->line);

	return false;
}

bool get_config_string(const config_t *cfg, char **result) {
	if(!cfg)
		return false;

	*result = xstrdup(cfg->value);

	return true;
}

bool get_config_address(const config_t *cfg, struct addrinfo **result) {
	struct addrinfo *ai;

	if(!cfg)
		return false;

	ai = str2addrinfo(cfg->value, NULL, 0);

	if(ai) {
		*result = ai;
		return true;
	}

	logger(LOG_ERR, "Hostname or IP address expected for configuration variable %s in %s line %d",
		   cfg->variable, cfg->file, cfg->line);

	return false;
}

bool get_config_subnet(const config_t *cfg, subnet_t ** result) {
	subnet_t subnet = {0};

	if(!cfg)
		return false;

	if(!str2net(&subnet, cfg->value)) {
		logger(LOG_ERR, "Subnet expected for configuration variable %s in %s line %d",
			   cfg->variable, cfg->file, cfg->line);
		return false;
	}

	/* Teach newbies what subnets are... */

	if(((subnet.type == SUBNET_IPV4)
		&& !maskcheck(&subnet.net.ipv4.address, subnet.net.ipv4.prefixlength, sizeof subnet.net.ipv4.address))
		|| ((subnet.type == SUBNET_IPV6)
		&& !maskcheck(&subnet.net.ipv6.address, subnet.net.ipv6.prefixlength, sizeof subnet.net.ipv6.address))) {
		logger(LOG_ERR, "Network address and prefix length do not match for configuration variable %s in %s line %d",
			   cfg->variable, cfg->file, cfg->line);
		return false;
	}

	*(*result = new_subnet()) = subnet;

	return true;
}

/*
  Read exactly one line and strip the trailing newline if any.
*/
static char *readline(FILE * fp, char *buf, size_t buflen) {
	char *newline = NULL;
	char *p;

	if(feof(fp))
		return NULL;

	p = fgets(buf, buflen, fp);

	if(!p)
		return NULL;

	newline = strchr(p, '\n');

	if(!newline)
		return buf;

	*newline = '\0';	/* kill newline */
	if(newline > p && newline[-1] == '\r')	/* and carriage return if necessary */
		newline[-1] = '\0';

	return buf;
}

config_t *parse_config_line(char *line, const char *fname, int lineno) {
	config_t *cfg;
	int len;
	char *variable, *value, *eol;
	variable = value = line;

	eol = line + strlen(line);
	while(strchr("\t ", *--eol))
		*eol = '\0';

	len = strcspn(value, "\t =");
	value += len;
	value += strspn(value, "\t ");
	if(*value == '=') {
		value++;
		value += strspn(value, "\t ");
	}
	variable[len] = '\0';

	if(!*value) {
		const char err[] = "No value for variable";
		if (fname)
			logger(LOG_ERR, "%s `%s' on line %d while reading config file %s",
				err, variable, lineno, fname);
		else
			logger(LOG_ERR, "%s `%s' in command line option %d",
				err, variable, lineno);
		return NULL;
	}

	cfg = new_config();
	cfg->variable = xstrdup(variable);
	cfg->value = xstrdup(value);
	cfg->file = fname ? xstrdup(fname) : NULL;
	cfg->line = lineno;

	return cfg;
}

/*
  Parse a configuration file and put the results in the configuration tree
  starting at *base.
*/
int read_config_file(splay_tree_t *config_tree, const char *fname) {
	FILE *fp;
	char buffer[MAX_STRING_SIZE];
	char *line;
	int lineno = 0;
	bool ignore = false;
	config_t *cfg;
	bool result = false;

	fp = fopen(fname, "r");

	if(!fp) {
		logger(LOG_ERR, "Cannot open config file %s: %s", fname, strerror(errno));
		return false;
	}

	for(;;) {
		line = readline(fp, buffer, sizeof buffer);

		if(!line) {
			if(feof(fp))
				result = true;
			break;
		}

		lineno++;

		if(!*line || *line == '#')
			continue;

		if(ignore) {
			if(!strncmp(line, "-----END", 8))
				ignore = false;
			continue;
		}
		
		if(!strncmp(line, "-----BEGIN", 10)) {
			ignore = true;
			continue;
		}

		cfg = parse_config_line(line, fname, lineno);
		if (!cfg)
			break;
		config_add(config_tree, cfg);
	}

	fclose(fp);

	return result;
}

void read_config_options(avl_tree_t *config_tree, const char *prefix) {
	list_node_t *node, *next;
	size_t prefix_len = prefix ? strlen(prefix) : 0;

	for(node = cmdline_conf->tail; node; node = next) {
		config_t *cfg = (config_t *)node->data;
		next = node->prev;

		if(!prefix && strchr(cfg->variable, '.'))
			continue;

		if(prefix && (strncmp(prefix, cfg->variable, prefix_len) || cfg->variable[prefix_len] != '.'))
			continue;

		config_add(config_tree, cfg);
		node->data = NULL;
		list_unlink_node(cmdline_conf, node);
	}
}

bool read_server_config() {
	char *fname;
	bool x;

	read_config_options(config_tree, NULL);

	xasprintf(&fname, "%s/tinc.conf", confbase);
	x = read_config_file(config_tree, fname);

	if(!x) {				/* System error: complain */
		logger(LOG_ERR, "Failed to read `%s': %s", fname, strerror(errno));
	}

	free(fname);

	return x;
}

<<<<<<< HEAD
=======
bool read_connection_config(connection_t *c) {
	char *fname;
	bool x;

	read_config_options(c->config_tree, c->name);

	xasprintf(&fname, "%s/hosts/%s", confbase, c->name);
	x = read_config_file(c->config_tree, fname);
	free(fname);

	return x;
}

FILE *ask_and_open(const char *filename, const char *what) {
	FILE *r;
	char *directory;
	char line[PATH_MAX];
	const char *fn;

	/* Check stdin and stdout */
	if(!isatty(0) || !isatty(1)) {
		/* Argh, they are running us from a script or something.  Write
		   the files to the current directory and let them burn in hell
		   for ever. */
		fn = filename;
	} else {
		/* Ask for a file and/or directory name. */
		fprintf(stdout, "Please enter a file to save %s to [%s]: ",
				what, filename);
		fflush(stdout);

		fn = readline(stdin, line, sizeof line);

		if(!fn) {
			fprintf(stderr, "Error while reading stdin: %s\n",
					strerror(errno));
			return NULL;
		}

		if(!strlen(fn))
			/* User just pressed enter. */
			fn = filename;
	}

#ifdef HAVE_MINGW
	if(fn[0] != '\\' && fn[0] != '/' && !strchr(fn, ':')) {
#else
	if(fn[0] != '/') {
#endif
		/* The directory is a relative path or a filename. */
		char *p;

		directory = get_current_dir_name();
		xasprintf(&p, "%s/%s", directory, fn);
		free(directory);
		fn = p;
	}

	umask(0077);				/* Disallow everything for group and other */

	/* Open it first to keep the inode busy */

	r = fopen(fn, "r+") ?: fopen(fn, "w+");

	if(!r) {
		fprintf(stderr, "Error opening file `%s': %s\n",
				fn, strerror(errno));
		return NULL;
	}

	return r;
}

>>>>>>> 930bf74f
bool disable_old_keys(FILE *f) {
	char buf[100];
	long pos;
	bool disabled = false;

	rewind(f);
	pos = ftell(f);

	if(pos < 0)
		return false;

	while(fgets(buf, sizeof buf, f)) {
		if(!strncmp(buf, "-----BEGIN RSA", 14)) {	
			buf[11] = 'O';
			buf[12] = 'L';
			buf[13] = 'D';
			if(fseek(f, pos, SEEK_SET))
				break;
			if(fputs(buf, f) <= 0)
				break;
			disabled = true;
		}
		else if(!strncmp(buf, "-----END RSA", 12)) {	
			buf[ 9] = 'O';
			buf[10] = 'L';
			buf[11] = 'D';
			if(fseek(f, pos, SEEK_SET))
				break;
			if(fputs(buf, f) <= 0)
				break;
			disabled = true;
		}
		pos = ftell(f);
		if(pos < 0)
			break;
	}

	return disabled;
}<|MERGE_RESOLUTION|>--- conflicted
+++ resolved
@@ -23,12 +23,8 @@
 
 #include "system.h"
 
-<<<<<<< HEAD
 #include "splay_tree.h"
-=======
-#include "avl_tree.h"
 #include "connection.h"
->>>>>>> 930bf74f
 #include "conf.h"
 #include "logger.h"
 #include "netutl.h"				/* for str2address */
@@ -289,7 +285,7 @@
   Parse a configuration file and put the results in the configuration tree
   starting at *base.
 */
-int read_config_file(splay_tree_t *config_tree, const char *fname) {
+bool read_config_file(splay_tree_t *config_tree, const char *fname) {
 	FILE *fp;
 	char buffer[MAX_STRING_SIZE];
 	char *line;
@@ -341,7 +337,7 @@
 	return result;
 }
 
-void read_config_options(avl_tree_t *config_tree, const char *prefix) {
+void read_config_options(splay_tree_t *config_tree, const char *prefix) {
 	list_node_t *node, *next;
 	size_t prefix_len = prefix ? strlen(prefix) : 0;
 
@@ -379,8 +375,6 @@
 	return x;
 }
 
-<<<<<<< HEAD
-=======
 bool read_connection_config(connection_t *c) {
 	char *fname;
 	bool x;
@@ -394,67 +388,6 @@
 	return x;
 }
 
-FILE *ask_and_open(const char *filename, const char *what) {
-	FILE *r;
-	char *directory;
-	char line[PATH_MAX];
-	const char *fn;
-
-	/* Check stdin and stdout */
-	if(!isatty(0) || !isatty(1)) {
-		/* Argh, they are running us from a script or something.  Write
-		   the files to the current directory and let them burn in hell
-		   for ever. */
-		fn = filename;
-	} else {
-		/* Ask for a file and/or directory name. */
-		fprintf(stdout, "Please enter a file to save %s to [%s]: ",
-				what, filename);
-		fflush(stdout);
-
-		fn = readline(stdin, line, sizeof line);
-
-		if(!fn) {
-			fprintf(stderr, "Error while reading stdin: %s\n",
-					strerror(errno));
-			return NULL;
-		}
-
-		if(!strlen(fn))
-			/* User just pressed enter. */
-			fn = filename;
-	}
-
-#ifdef HAVE_MINGW
-	if(fn[0] != '\\' && fn[0] != '/' && !strchr(fn, ':')) {
-#else
-	if(fn[0] != '/') {
-#endif
-		/* The directory is a relative path or a filename. */
-		char *p;
-
-		directory = get_current_dir_name();
-		xasprintf(&p, "%s/%s", directory, fn);
-		free(directory);
-		fn = p;
-	}
-
-	umask(0077);				/* Disallow everything for group and other */
-
-	/* Open it first to keep the inode busy */
-
-	r = fopen(fn, "r+") ?: fopen(fn, "w+");
-
-	if(!r) {
-		fprintf(stderr, "Error opening file `%s': %s\n",
-				fn, strerror(errno));
-		return NULL;
-	}
-
-	return r;
-}
-
->>>>>>> 930bf74f
 bool disable_old_keys(FILE *f) {
 	char buf[100];
 	long pos;
