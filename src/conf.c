--- conflicted
+++ resolved
@@ -411,102 +411,4 @@
 	free(fname);
 
 	return x == 0;
-<<<<<<< HEAD
-=======
-}
-
-FILE *ask_and_open(const char *filename, const char *what)
-{
-	FILE *r;
-	char *directory;
-	char *fn;
-
-	/* Check stdin and stdout */
-	if(!isatty(0) || !isatty(1)) {
-		/* Argh, they are running us from a script or something.  Write
-		   the files to the current directory and let them burn in hell
-		   for ever. */
-		fn = xstrdup(filename);
-	} else {
-		/* Ask for a file and/or directory name. */
-		fprintf(stdout, _("Please enter a file to save %s to [%s]: "),
-				what, filename);
-		fflush(stdout);
-
-		fn = readline(stdin, NULL, NULL);
-
-		if(!fn) {
-			fprintf(stderr, _("Error while reading stdin: %s\n"),
-					strerror(errno));
-			return NULL;
-		}
-
-		if(!strlen(fn))
-			/* User just pressed enter. */
-			fn = xstrdup(filename);
-	}
-
-#ifdef HAVE_MINGW
-	if(fn[0] != '\\' && fn[0] != '/' && !strchr(fn, ':')) {
-#else
-	if(fn[0] != '/') {
-#endif
-		/* The directory is a relative path or a filename. */
-		char *p;
-
-		directory = get_current_dir_name();
-		asprintf(&p, "%s/%s", directory, fn);
-		free(fn);
-		free(directory);
-		fn = p;
-	}
-
-	umask(0077);				/* Disallow everything for group and other */
-
-	/* Open it first to keep the inode busy */
-
-	r = fopen(fn, "r+") ?: fopen(fn, "w+");
-
-	if(!r) {
-		fprintf(stderr, _("Error opening file `%s': %s\n"),
-				fn, strerror(errno));
-		free(fn);
-		return NULL;
-	}
-
-	free(fn);
-
-	return r;
-}
-
-bool disable_old_keys(FILE *f) {
-	char buf[100];
-	long pos;
-	bool disabled = false;
-
-	rewind(f);
-	pos = ftell(f);
-
-	while(fgets(buf, sizeof buf, f)) {
-		if(!strncmp(buf, "-----BEGIN RSA", 14)) {	
-			buf[11] = 'O';
-			buf[12] = 'L';
-			buf[13] = 'D';
-			fseek(f, pos, SEEK_SET);
-			fputs(buf, f);
-			disabled = true;
-		}
-		else if(!strncmp(buf, "-----END RSA", 12)) {	
-			buf[ 9] = 'O';
-			buf[10] = 'L';
-			buf[11] = 'D';
-			fseek(f, pos, SEEK_SET);
-			fputs(buf, f);
-			disabled = true;
-		}
-		pos = ftell(f);
-	}
-
-	return disabled;
->>>>>>> 43fa7283
 }