/*
    route.c -- routing
    Copyright (C) 2000-2005 Ivo Timmermans,
                  2000-2010 Guus Sliepen <guus@tinc-vpn.org>

    This program is free software; you can redistribute it and/or modify
    it under the terms of the GNU General Public License as published by
    the Free Software Foundation; either version 2 of the License, or
    (at your option) any later version.

    This program is distributed in the hope that it will be useful,
    but WITHOUT ANY WARRANTY; without even the implied warranty of
    MERCHANTABILITY or FITNESS FOR A PARTICULAR PURPOSE.  See the
    GNU General Public License for more details.

    You should have received a copy of the GNU General Public License along
    with this program; if not, write to the Free Software Foundation, Inc.,
    51 Franklin Street, Fifth Floor, Boston, MA 02110-1301 USA.
*/

#include "system.h"

#include "splay_tree.h"
#include "connection.h"
#include "control_common.h"
#include "ethernet.h"
#include "ipv4.h"
#include "ipv6.h"
#include "logger.h"
#include "meta.h"
#include "net.h"
#include "protocol.h"
#include "route.h"
#include "subnet.h"
#include "utils.h"

rmode_t routing_mode = RMODE_ROUTER;
fmode_t forwarding_mode = FMODE_INTERNAL;
bool decrement_ttl = true;
bool directonly = false;
bool priorityinheritance = false;
int macexpire = 600;
bool overwrite_mac = false;
bool broadcast = true;
mac_t mymac = {{0xFE, 0xFD, 0, 0, 0, 0}};
bool pcap = false;

/* Sizes of various headers */

static const size_t ether_size = sizeof(struct ether_header);
static const size_t arp_size = sizeof(struct ether_arp);
static const size_t ip_size = sizeof(struct ip);
static const size_t icmp_size = sizeof(struct icmp) - sizeof(struct ip);
static const size_t ip6_size = sizeof(struct ip6_hdr);
static const size_t icmp6_size = sizeof(struct icmp6_hdr);
static const size_t ns_size = sizeof(struct nd_neighbor_solicit);
static const size_t opt_size = sizeof(struct nd_opt_hdr);

#ifndef MAX
#define MAX(a, b) ((a) > (b) ? (a) : (b))
#endif

static struct event age_subnets_event;

/* RFC 1071 */

static uint16_t inet_checksum(void *data, int len, uint16_t prevsum) {
	uint16_t *p = data;
	uint32_t checksum = prevsum ^ 0xFFFF;

	while(len >= 2) {
		checksum += *p++;
		len -= 2;
	}
	
	if(len)
		checksum += *(uint8_t *)p;

	while(checksum >> 16)
		checksum = (checksum & 0xFFFF) + (checksum >> 16);

	return ~checksum;
}

static bool ratelimit(int frequency) {
	static time_t lasttime = 0;
	static int count = 0;
	time_t now = time(NULL);
	
	if(lasttime == now) {
		if(++count > frequency)
			return true;
	} else {
		lasttime = now;
		count = 0;
	}

	return false;
}

static bool checklength(node_t *source, vpn_packet_t *packet, length_t length) {
	if(packet->len < length) {
		ifdebug(TRAFFIC) logger(LOG_WARNING, "Got too short packet from %s (%s)", source->name, source->hostname);
		return false;
	} else
		return true;
}

static void clamp_mss(const node_t *source, const node_t *via, vpn_packet_t *packet) {
	if(!source || !via || !(via->options & OPTION_CLAMP_MSS))
		return;

	uint16_t mtu = source->mtu;
	if(via != myself && via->mtu < mtu)
		mtu = via->mtu;

	/* Find TCP header */
	int start = 0;
	uint16_t type = packet->data[12] << 8 | packet->data[13];

	if(type == ETH_P_IP && packet->data[23] == 6)
		start = 14 + (packet->data[14] & 0xf) * 4;
	else if(type == ETH_P_IPV6 && packet->data[20] == 6)
		start = 14 + 40;

	if(!start || packet->len <= start + 20)
		return;

	/* Use data offset field to calculate length of options field */
	int len = ((packet->data[start + 12] >> 4) - 5) * 4;

	if(packet->len < start + 20 + len)
		return;

	/* Search for MSS option header */
	for(int i = 0; i < len;) {
		if(packet->data[start + 20 + i] == 0)
			break;

		if(packet->data[start + 20 + i] == 1) {
			i++;
			continue;
		}

		if(i > len - 2 || i > len - packet->data[start + 21 + i])
			break;

		if(packet->data[start + 20 + i] != 2) {
			if(packet->data[start + 21 + i] < 2)
				break;
			i += packet->data[start + 21 + i];
			continue;
		}

		if(packet->data[start + 21] != 4)
			break;

		/* Found it */
		uint16_t oldmss = packet->data[start + 22 + i] << 8 | packet->data[start + 23 + i];
		uint16_t newmss = mtu - start - 20;
		uint16_t csum = packet->data[start + 16] << 8 | packet->data[start + 17];

		if(oldmss <= newmss)
			break;
		
		ifdebug(TRAFFIC) logger(LOG_INFO, "Clamping MSS of packet from %s to %s to %d", source->name, via->name, newmss);

		/* Update the MSS value and the checksum */
		packet->data[start + 22 + i] = newmss >> 8;
		packet->data[start + 23 + i] = newmss & 0xff;
		csum ^= 0xffff;
		csum -= oldmss;
		csum += newmss;
		csum ^= 0xffff;
		packet->data[start + 16] = csum >> 8;
		packet->data[start + 17] = csum & 0xff;
		break;
	}
}

static void swap_mac_addresses(vpn_packet_t *packet) {
	mac_t tmp;
	memcpy(&tmp, &packet->data[0], sizeof tmp);
	memcpy(&packet->data[0], &packet->data[6], sizeof tmp);
	memcpy(&packet->data[6], &tmp, sizeof tmp);
}
	
static void age_subnets(int fd, short events, void *data) {
	subnet_t *s;
	connection_t *c;
	splay_node_t *node, *next, *node2;
	bool left = false;
	time_t now = time(NULL);

	for(node = myself->subnet_tree->head; node; node = next) {
		next = node->next;
		s = node->data;
		if(s->expires && s->expires < now) {
			ifdebug(TRAFFIC) {
				char netstr[MAXNETSTR];
				if(net2str(netstr, sizeof netstr, s))
					logger(LOG_INFO, "Subnet %s expired", netstr);
			}

			for(node2 = connection_tree->head; node2; node2 = node2->next) {
				c = node2->data;
				if(c->status.active)
					send_del_subnet(c, s);
			}

			subnet_del(myself, s);
		} else {
			if(s->expires)
				left = true;
		}
	}

	if(left)
		event_add(&age_subnets_event, &(struct timeval){10, 0});
}

static void learn_mac(mac_t *address) {
	subnet_t *subnet;
	splay_node_t *node;
	connection_t *c;

	subnet = lookup_subnet_mac(myself, address);

	/* If we don't know this MAC address yet, store it */

	if(!subnet) {
		ifdebug(TRAFFIC) logger(LOG_INFO, "Learned new MAC address %hx:%hx:%hx:%hx:%hx:%hx",
				   address->x[0], address->x[1], address->x[2], address->x[3],
				   address->x[4], address->x[5]);

		subnet = new_subnet();
		subnet->type = SUBNET_MAC;
		subnet->expires = time(NULL) + macexpire;
		subnet->net.mac.address = *address;
		subnet->weight = 10;
		subnet_add(myself, subnet);
		subnet_update(myself, subnet, true);

		/* And tell all other tinc daemons it's our MAC */

		for(node = connection_tree->head; node; node = node->next) {
			c = node->data;
			if(c->status.active)
				send_add_subnet(c, subnet);
		}

		if(!timeout_initialized(&age_subnets_event))
			timeout_set(&age_subnets_event, age_subnets, NULL);
		event_add(&age_subnets_event, &(struct timeval){10, 0});
	} else {
		if(subnet->expires)
			subnet->expires = time(NULL) + macexpire;
	}
}

/* RFC 792 */

static void route_ipv4_unreachable(node_t *source, vpn_packet_t *packet, uint8_t type, uint8_t code) {
	struct ip ip = {0};
	struct icmp icmp = {0};
	
	struct in_addr ip_src;
	struct in_addr ip_dst;
	uint32_t oldlen;

	if(ratelimit(3))
		return;
	
	/* Swap Ethernet source and destination addresses */

	swap_mac_addresses(packet);

	/* Copy headers from packet into properly aligned structs on the stack */

	memcpy(&ip, packet->data + ether_size, ip_size);

	/* Remember original source and destination */
	
	ip_src = ip.ip_src;
	ip_dst = ip.ip_dst;

	oldlen = packet->len - ether_size;

	if(type == ICMP_DEST_UNREACH && code == ICMP_FRAG_NEEDED)
		icmp.icmp_nextmtu = htons(packet->len - ether_size);

	if(oldlen >= IP_MSS - ip_size - icmp_size)
		oldlen = IP_MSS - ip_size - icmp_size;
	
	/* Copy first part of original contents to ICMP message */
	
	memmove(packet->data + ether_size + ip_size + icmp_size, packet->data + ether_size, oldlen);

	/* Fill in IPv4 header */
	
	ip.ip_v = 4;
	ip.ip_hl = ip_size / 4;
	ip.ip_tos = 0;
	ip.ip_len = htons(ip_size + icmp_size + oldlen);
	ip.ip_id = 0;
	ip.ip_off = 0;
	ip.ip_ttl = 255;
	ip.ip_p = IPPROTO_ICMP;
	ip.ip_sum = 0;
	ip.ip_src = ip_dst;
	ip.ip_dst = ip_src;

	ip.ip_sum = inet_checksum(&ip, ip_size, ~0);
	
	/* Fill in ICMP header */
	
	icmp.icmp_type = type;
	icmp.icmp_code = code;
	icmp.icmp_cksum = 0;
	
	icmp.icmp_cksum = inet_checksum(&icmp, icmp_size, ~0);
	icmp.icmp_cksum = inet_checksum(packet->data + ether_size + ip_size + icmp_size, oldlen, icmp.icmp_cksum);

	/* Copy structs on stack back to packet */

	memcpy(packet->data + ether_size, &ip, ip_size);
	memcpy(packet->data + ether_size + ip_size, &icmp, icmp_size);
	
	packet->len = ether_size + ip_size + icmp_size + oldlen;

	send_packet(source, packet);
}

/* RFC 791 */

static void fragment_ipv4_packet(node_t *dest, vpn_packet_t *packet) {
	struct ip ip;
	vpn_packet_t fragment;
	int len, maxlen, todo;
	uint8_t *offset;
	uint16_t ip_off, origf;
	
	memcpy(&ip, packet->data + ether_size, ip_size);
	fragment.priority = packet->priority;

	if(ip.ip_hl != ip_size / 4)
		return;
	
	todo = ntohs(ip.ip_len) - ip_size;

	if(ether_size + ip_size + todo != packet->len) {
		ifdebug(TRAFFIC) logger(LOG_WARNING, "Length of packet (%d) doesn't match length in IPv4 header (%d)", packet->len, (int)(ether_size + ip_size + todo));
		return;
	}

	ifdebug(TRAFFIC) logger(LOG_INFO, "Fragmenting packet of %d bytes to %s (%s)", packet->len, dest->name, dest->hostname);

	offset = packet->data + ether_size + ip_size;
	maxlen = (dest->mtu - ether_size - ip_size) & ~0x7;
	ip_off = ntohs(ip.ip_off);
	origf = ip_off & ~IP_OFFMASK;
	ip_off &= IP_OFFMASK;
	
	while(todo) {
		len = todo > maxlen ? maxlen : todo;
		memcpy(fragment.data + ether_size + ip_size, offset, len);
		todo -= len;
		offset += len;

		ip.ip_len = htons(ip_size + len);
		ip.ip_off = htons(ip_off | origf | (todo ? IP_MF : 0));
		ip.ip_sum = 0;
		ip.ip_sum = inet_checksum(&ip, ip_size, ~0);
		memcpy(fragment.data, packet->data, ether_size);
		memcpy(fragment.data + ether_size, &ip, ip_size);
		fragment.len = ether_size + ip_size + len;

		send_packet(dest, &fragment);

		ip_off += len / 8;
	}	
}

static void route_ipv4_unicast(node_t *source, vpn_packet_t *packet) {
	subnet_t *subnet;
	node_t *via;
	ipv4_t dest;

	memcpy(&dest, &packet->data[30], sizeof dest);
	subnet = lookup_subnet_ipv4(&dest);

	if(!subnet) {
		ifdebug(TRAFFIC) logger(LOG_WARNING, "Cannot route packet from %s (%s): unknown IPv4 destination address %d.%d.%d.%d",
				source->name, source->hostname,
				dest.x[0],
				dest.x[1],
				dest.x[2],
				dest.x[3]);

		route_ipv4_unreachable(source, packet, ICMP_DEST_UNREACH, ICMP_NET_UNKNOWN);
		return;
	}
	
	if(subnet->owner == source) {
		ifdebug(TRAFFIC) logger(LOG_WARNING, "Packet looping back to %s (%s)!", source->name, source->hostname);
		return;
	}

	if(!subnet->owner->status.reachable)
		return route_ipv4_unreachable(source, packet, ICMP_DEST_UNREACH, ICMP_NET_UNREACH);

	if(forwarding_mode == FMODE_OFF && source != myself && subnet->owner != myself)
		return route_ipv4_unreachable(source, packet, ICMP_DEST_UNREACH, ICMP_NET_ANO);

	if(priorityinheritance)
		packet->priority = packet->data[15];

	via = (subnet->owner->via == myself) ? subnet->owner->nexthop : subnet->owner->via;
	
	if(directonly && subnet->owner != via)
		return route_ipv4_unreachable(source, packet, ICMP_DEST_UNREACH, ICMP_NET_ANO);

	if(via && packet->len > MAX(via->mtu, 590) && via != myself) {
		ifdebug(TRAFFIC) logger(LOG_INFO, "Packet for %s (%s) length %d larger than MTU %d", subnet->owner->name, subnet->owner->hostname, packet->len, via->mtu);
		if(packet->data[20] & 0x40) {
			packet->len = MAX(via->mtu, 590);
			route_ipv4_unreachable(source, packet, ICMP_DEST_UNREACH, ICMP_FRAG_NEEDED);
		} else {
			fragment_ipv4_packet(via, packet);
		}

		return;
	}

	clamp_mss(source, via, packet);
 
	send_packet(subnet->owner, packet);
}

static void route_ipv4(node_t *source, vpn_packet_t *packet) {
	if(!checklength(source, packet, ether_size + ip_size))
		return;

	if(broadcast && (((packet->data[30] & 0xf0) == 0xe0) || (
			packet->data[30] == 255 &&
			packet->data[31] == 255 &&
			packet->data[32] == 255 &&
			packet->data[33] == 255)))
		broadcast_packet(source, packet);
	else
		route_ipv4_unicast(source, packet);
}

/* RFC 2463 */

static void route_ipv6_unreachable(node_t *source, vpn_packet_t *packet, uint8_t type, uint8_t code) {
	struct ip6_hdr ip6;
	struct icmp6_hdr icmp6 = {0};
	uint16_t checksum;	

	struct {
		struct in6_addr ip6_src;	/* source address */
		struct in6_addr ip6_dst;	/* destination address */
		uint32_t length;
		uint32_t next;
	} pseudo;

	if(ratelimit(3))
		return;
	
	/* Swap Ethernet source and destination addresses */

	swap_mac_addresses(packet);

	/* Copy headers from packet to structs on the stack */

	memcpy(&ip6, packet->data + ether_size, ip6_size);

	/* Remember original source and destination */
	
	pseudo.ip6_src = ip6.ip6_dst;
	pseudo.ip6_dst = ip6.ip6_src;

	pseudo.length = packet->len - ether_size;

	if(type == ICMP6_PACKET_TOO_BIG)
		icmp6.icmp6_mtu = htonl(pseudo.length);
	
	if(pseudo.length >= IP_MSS - ip6_size - icmp6_size)
		pseudo.length = IP_MSS - ip6_size - icmp6_size;
	
	/* Copy first part of original contents to ICMP message */
	
	memmove(packet->data + ether_size + ip6_size + icmp6_size, packet->data + ether_size, pseudo.length);

	/* Fill in IPv6 header */
	
	ip6.ip6_flow = htonl(0x60000000UL);
	ip6.ip6_plen = htons(icmp6_size + pseudo.length);
	ip6.ip6_nxt = IPPROTO_ICMPV6;
	ip6.ip6_hlim = 255;
	ip6.ip6_src = pseudo.ip6_src;
	ip6.ip6_dst = pseudo.ip6_dst;

	/* Fill in ICMP header */
	
	icmp6.icmp6_type = type;
	icmp6.icmp6_code = code;
	icmp6.icmp6_cksum = 0;

	/* Create pseudo header */
		
	pseudo.length = htonl(icmp6_size + pseudo.length);
	pseudo.next = htonl(IPPROTO_ICMPV6);

	/* Generate checksum */
	
	checksum = inet_checksum(&pseudo, sizeof pseudo, ~0);
	checksum = inet_checksum(&icmp6, icmp6_size, checksum);
	checksum = inet_checksum(packet->data + ether_size + ip6_size + icmp6_size, ntohl(pseudo.length) - icmp6_size, checksum);

	icmp6.icmp6_cksum = checksum;

	/* Copy structs on stack back to packet */

	memcpy(packet->data + ether_size, &ip6, ip6_size);
	memcpy(packet->data + ether_size + ip6_size, &icmp6, icmp6_size);
	
	packet->len = ether_size + ip6_size + ntohl(pseudo.length);
	
	send_packet(source, packet);
}

static void route_ipv6_unicast(node_t *source, vpn_packet_t *packet) {
	subnet_t *subnet;
	node_t *via;
	ipv6_t dest;

	memcpy(&dest, &packet->data[38], sizeof dest);
	subnet = lookup_subnet_ipv6(&dest);

	if(!subnet) {
		ifdebug(TRAFFIC) logger(LOG_WARNING, "Cannot route packet from %s (%s): unknown IPv6 destination address %hx:%hx:%hx:%hx:%hx:%hx:%hx:%hx",
				source->name, source->hostname,
				ntohs(dest.x[0]),
				ntohs(dest.x[1]),
				ntohs(dest.x[2]),
				ntohs(dest.x[3]),
				ntohs(dest.x[4]),
				ntohs(dest.x[5]),
				ntohs(dest.x[6]),
				ntohs(dest.x[7]));

		route_ipv6_unreachable(source, packet, ICMP6_DST_UNREACH, ICMP6_DST_UNREACH_ADDR);
		return;
	}

	if(subnet->owner == source) {
		ifdebug(TRAFFIC) logger(LOG_WARNING, "Packet looping back to %s (%s)!", source->name, source->hostname);
		return;
	}

	if(!subnet->owner->status.reachable)
		return route_ipv6_unreachable(source, packet, ICMP6_DST_UNREACH, ICMP6_DST_UNREACH_NOROUTE);

	if(forwarding_mode == FMODE_OFF && source != myself && subnet->owner != myself)
		return route_ipv6_unreachable(source, packet, ICMP6_DST_UNREACH, ICMP6_DST_UNREACH_ADMIN);

	via = (subnet->owner->via == myself) ? subnet->owner->nexthop : subnet->owner->via;
	
	if(directonly && subnet->owner != via)
		return route_ipv6_unreachable(source, packet, ICMP6_DST_UNREACH, ICMP6_DST_UNREACH_ADMIN);

	if(via && packet->len > MAX(via->mtu, 1294) && via != myself) {
		ifdebug(TRAFFIC) logger(LOG_INFO, "Packet for %s (%s) length %d larger than MTU %d", subnet->owner->name, subnet->owner->hostname, packet->len, via->mtu);
		packet->len = MAX(via->mtu, 1294);
		route_ipv6_unreachable(source, packet, ICMP6_PACKET_TOO_BIG, 0);
		return;
	}

	clamp_mss(source, via, packet);
 
	send_packet(subnet->owner, packet);
}

/* RFC 2461 */

static void route_neighborsol(node_t *source, vpn_packet_t *packet) {
	struct ip6_hdr ip6;
	struct nd_neighbor_solicit ns;
	struct nd_opt_hdr opt;
	subnet_t *subnet;
	uint16_t checksum;
	bool has_opt;

	struct {
		struct in6_addr ip6_src;	/* source address */
		struct in6_addr ip6_dst;	/* destination address */
		uint32_t length;
		uint32_t next;
	} pseudo;

	if(!checklength(source, packet, ether_size + ip6_size + ns_size))
		return;
	
	has_opt = packet->len >= ether_size + ip6_size + ns_size + opt_size + ETH_ALEN;
	
	if(source != myself) {
		ifdebug(TRAFFIC) logger(LOG_WARNING, "Got neighbor solicitation request from %s (%s) while in router mode!", source->name, source->hostname);
		return;
	}

	/* Copy headers from packet to structs on the stack */

	memcpy(&ip6, packet->data + ether_size, ip6_size);
	memcpy(&ns, packet->data + ether_size + ip6_size, ns_size);
	if(has_opt)
		memcpy(&opt, packet->data + ether_size + ip6_size + ns_size, opt_size);

	/* First, snatch the source address from the neighbor solicitation packet */

	if(overwrite_mac)
		memcpy(mymac.x, packet->data + ETH_ALEN, ETH_ALEN);

	/* Check if this is a valid neighbor solicitation request */

	if(ns.nd_ns_hdr.icmp6_type != ND_NEIGHBOR_SOLICIT ||
	   (has_opt && opt.nd_opt_type != ND_OPT_SOURCE_LINKADDR)) {
		ifdebug(TRAFFIC) logger(LOG_WARNING, "Cannot route packet: received unknown type neighbor solicitation request");
		return;
	}

	/* Create pseudo header */

	pseudo.ip6_src = ip6.ip6_src;
	pseudo.ip6_dst = ip6.ip6_dst;
	if(has_opt)
		pseudo.length = htonl(ns_size + opt_size + ETH_ALEN);
	else
		pseudo.length = htonl(ns_size);
	pseudo.next = htonl(IPPROTO_ICMPV6);

	/* Generate checksum */

	checksum = inet_checksum(&pseudo, sizeof pseudo, ~0);
	checksum = inet_checksum(&ns, ns_size, checksum);
	if(has_opt) {
		checksum = inet_checksum(&opt, opt_size, checksum);
		checksum = inet_checksum(packet->data + ether_size + ip6_size + ns_size + opt_size, ETH_ALEN, checksum);
	}

	if(checksum) {
		ifdebug(TRAFFIC) logger(LOG_WARNING, "Cannot route packet: checksum error for neighbor solicitation request");
		return;
	}

	/* Check if the IPv6 address exists on the VPN */

	subnet = lookup_subnet_ipv6((ipv6_t *) &ns.nd_ns_target);

	if(!subnet) {
		ifdebug(TRAFFIC) logger(LOG_WARNING, "Cannot route packet: neighbor solicitation request for unknown address %hx:%hx:%hx:%hx:%hx:%hx:%hx:%hx",
				   ntohs(((uint16_t *) &ns.nd_ns_target)[0]),
				   ntohs(((uint16_t *) &ns.nd_ns_target)[1]),
				   ntohs(((uint16_t *) &ns.nd_ns_target)[2]),
				   ntohs(((uint16_t *) &ns.nd_ns_target)[3]),
				   ntohs(((uint16_t *) &ns.nd_ns_target)[4]),
				   ntohs(((uint16_t *) &ns.nd_ns_target)[5]),
				   ntohs(((uint16_t *) &ns.nd_ns_target)[6]),
				   ntohs(((uint16_t *) &ns.nd_ns_target)[7]));

		return;
	}

	/* Check if it is for our own subnet */

	if(subnet->owner == myself)
		return;					/* silently ignore */

	/* Create neighbor advertation reply */

	memcpy(packet->data, packet->data + ETH_ALEN, ETH_ALEN);	/* copy destination address */
	packet->data[ETH_ALEN * 2 - 1] ^= 0xFF;	/* mangle source address so it looks like it's not from us */

	ip6.ip6_dst = ip6.ip6_src;			/* swap destination and source protocoll address */
	ip6.ip6_src = ns.nd_ns_target;

	if(has_opt)
		memcpy(packet->data + ether_size + ip6_size + ns_size + opt_size, packet->data + ETH_ALEN, ETH_ALEN);	/* add fake source hard addr */

	ns.nd_ns_cksum = 0;
	ns.nd_ns_type = ND_NEIGHBOR_ADVERT;
	ns.nd_ns_reserved = htonl(0x40000000UL);	/* Set solicited flag */
	opt.nd_opt_type = ND_OPT_TARGET_LINKADDR;

	/* Create pseudo header */

	pseudo.ip6_src = ip6.ip6_src;
	pseudo.ip6_dst = ip6.ip6_dst;
	if(has_opt)
		pseudo.length = htonl(ns_size + opt_size + ETH_ALEN);
	else
		pseudo.length = htonl(ns_size);
	pseudo.next = htonl(IPPROTO_ICMPV6);

	/* Generate checksum */

	checksum = inet_checksum(&pseudo, sizeof pseudo, ~0);
	checksum = inet_checksum(&ns, ns_size, checksum);
	if(has_opt) {
		checksum = inet_checksum(&opt, opt_size, checksum);
		checksum = inet_checksum(packet->data + ether_size + ip6_size + ns_size + opt_size, ETH_ALEN, checksum);
	}

	ns.nd_ns_hdr.icmp6_cksum = checksum;

	/* Copy structs on stack back to packet */

	memcpy(packet->data + ether_size, &ip6, ip6_size);
	memcpy(packet->data + ether_size + ip6_size, &ns, ns_size);
	if(has_opt)
		memcpy(packet->data + ether_size + ip6_size + ns_size, &opt, opt_size);

	send_packet(source, packet);
}

static void route_ipv6(node_t *source, vpn_packet_t *packet) {
	if(!checklength(source, packet, ether_size + ip6_size))
		return;

	if(packet->data[20] == IPPROTO_ICMPV6 && checklength(source, packet, ether_size + ip6_size + icmp6_size) && packet->data[54] == ND_NEIGHBOR_SOLICIT) {
		route_neighborsol(source, packet);
		return;
	}

	if(broadcast && packet->data[38] == 255)
		broadcast_packet(source, packet);
	else
		route_ipv6_unicast(source, packet);
}

/* RFC 826 */

static void route_arp(node_t *source, vpn_packet_t *packet) {
	struct ether_arp arp;
	subnet_t *subnet;
	struct in_addr addr;

	if(!checklength(source, packet, ether_size + arp_size))
		return;

	if(source != myself) {
		ifdebug(TRAFFIC) logger(LOG_WARNING, "Got ARP request from %s (%s) while in router mode!", source->name, source->hostname);
		return;
	}

	/* First, snatch the source address from the ARP packet */

	if(overwrite_mac)
		memcpy(mymac.x, packet->data + ETH_ALEN, ETH_ALEN);

	/* Copy headers from packet to structs on the stack */

	memcpy(&arp, packet->data + ether_size, arp_size);

	/* Check if this is a valid ARP request */

	if(ntohs(arp.arp_hrd) != ARPHRD_ETHER || ntohs(arp.arp_pro) != ETH_P_IP ||
	   arp.arp_hln != ETH_ALEN || arp.arp_pln != sizeof addr || ntohs(arp.arp_op) != ARPOP_REQUEST) {
		ifdebug(TRAFFIC) logger(LOG_WARNING, "Cannot route packet: received unknown type ARP request");
		return;
	}

	/* Check if the IPv4 address exists on the VPN */

	subnet = lookup_subnet_ipv4((ipv4_t *) &arp.arp_tpa);

	if(!subnet) {
		ifdebug(TRAFFIC) logger(LOG_WARNING, "Cannot route packet: ARP request for unknown address %d.%d.%d.%d",
				   arp.arp_tpa[0], arp.arp_tpa[1], arp.arp_tpa[2],
				   arp.arp_tpa[3]);
		return;
	}

	/* Check if it is for our own subnet */

	if(subnet->owner == myself)
		return;					/* silently ignore */

	memcpy(packet->data, packet->data + ETH_ALEN, ETH_ALEN);	/* copy destination address */
	packet->data[ETH_ALEN * 2 - 1] ^= 0xFF;	/* mangle source address so it looks like it's not from us */

	memcpy(&addr, arp.arp_tpa, sizeof addr);	/* save protocol addr */
	memcpy(arp.arp_tpa, arp.arp_spa, sizeof addr);	/* swap destination and source protocol address */
	memcpy(arp.arp_spa, &addr, sizeof addr);	/* ... */

	memcpy(arp.arp_tha, arp.arp_sha, ETH_ALEN);	/* set target hard/proto addr */
	memcpy(arp.arp_sha, packet->data + ETH_ALEN, ETH_ALEN);	/* add fake source hard addr */
	arp.arp_op = htons(ARPOP_REPLY);

	/* Copy structs on stack back to packet */

	memcpy(packet->data + ether_size, &arp, arp_size);

	send_packet(source, packet);
}

static void route_mac(node_t *source, vpn_packet_t *packet) {
	subnet_t *subnet;
	mac_t dest;

	/* Learn source address */

	if(source == myself) {
		mac_t src;
		memcpy(&src, &packet->data[6], sizeof src);
		learn_mac(&src);
	}

	/* Lookup destination address */

	memcpy(&dest, &packet->data[0], sizeof dest);
	subnet = lookup_subnet_mac(NULL, &dest);

	if(!subnet) {
		if(broadcast)
			broadcast_packet(source, packet);
		return;
	}

	if(subnet->owner == source) {
		ifdebug(TRAFFIC) logger(LOG_WARNING, "Packet looping back to %s (%s)!", source->name, source->hostname);
		return;
	}

	if(forwarding_mode == FMODE_OFF && source != myself && subnet->owner != myself)
		return;

	// Handle packets larger than PMTU

	node_t *via = (subnet->owner->via == myself) ? subnet->owner->nexthop : subnet->owner->via;

	if(directonly && subnet->owner != via)
		return;
	
	if(via && packet->len > via->mtu && via != myself) {
		ifdebug(TRAFFIC) logger(LOG_INFO, "Packet for %s (%s) length %d larger than MTU %d", subnet->owner->name, subnet->owner->hostname, packet->len, via->mtu);
		uint16_t type = packet->data[12] << 8 | packet->data[13];
		if(type == ETH_P_IP && packet->len > 590) {
			if(packet->data[20] & 0x40) {
				packet->len = via->mtu;
				route_ipv4_unreachable(source, packet, ICMP_DEST_UNREACH, ICMP_FRAG_NEEDED);
			} else {
				fragment_ipv4_packet(via, packet);
			}
			return;
		} else if(type == ETH_P_IPV6 && packet->len > 1294) {
			packet->len = via->mtu;
			route_ipv6_unreachable(source, packet, ICMP6_PACKET_TOO_BIG, 0);
			return;
		}
	}

	clamp_mss(source, via, packet);
 
	send_packet(subnet->owner, packet);
}

<<<<<<< HEAD
static void send_pcap(vpn_packet_t *packet) {
	pcap = false;
	for(splay_node_t *node = connection_tree->head; node; node = node->next) {
		connection_t *c = node->data;
		if(!c->status.pcap)
			continue;
		else
			pcap = true;
		if(send_request(c, "%d %d %d", CONTROL, REQ_PCAP, packet->len))
			send_meta(c, (char *)packet->data, packet->len);
=======
static bool do_decrement_ttl(node_t *source, vpn_packet_t *packet) {
	uint16_t type = packet->data[12] << 8 | packet->data[13];

	switch (type) {
		case ETH_P_IP:
			if(!checklength(source, packet, 14 + 32))
				return false;

			if(packet->data[22] < 1) {
				route_ipv4_unreachable(source, packet, ICMP_TIME_EXCEEDED, ICMP_EXC_TTL);
				return false;
			}

			uint16_t old = packet->data[22] << 8 | packet->data[23];
			packet->data[22]--;
			uint16_t new = packet->data[22] << 8 | packet->data[23];

			uint32_t checksum = packet->data[24] << 8 | packet->data[25];
			checksum += old + (~new & 0xFFFF);
			while(checksum >> 16)
				checksum = (checksum & 0xFFFF) + (checksum >> 16);
			packet->data[24] = checksum >> 8;
			packet->data[25] = checksum & 0xff;

			return true;

		case ETH_P_IPV6:
			if(!checklength(source, packet, 14 + 40))
				return false;

			if(packet->data[21] < 1) {
				route_ipv6_unreachable(source, packet, ICMP6_TIME_EXCEEDED, ICMP6_TIME_EXCEED_TRANSIT);
				return false;
			}

			packet->data[21]--;

			return true;

		default:
			return true;
>>>>>>> 65e8e06c
	}
}

void route(node_t *source, vpn_packet_t *packet) {
	if(pcap)
		send_pcap(packet);

	if(forwarding_mode == FMODE_KERNEL && source != myself) {
		send_packet(myself, packet);
		return;
	}

	if(!checklength(source, packet, ether_size))
		return;

	if(decrement_ttl && source != myself)
		if(!do_decrement_ttl(source, packet))
			return;

	switch (routing_mode) {
		case RMODE_ROUTER:
			{
				uint16_t type = packet->data[12] << 8 | packet->data[13];

				switch (type) {
					case ETH_P_ARP:
						route_arp(source, packet);
						break;

					case ETH_P_IP:
						route_ipv4(source, packet);
						break;

					case ETH_P_IPV6:
						route_ipv6(source, packet);
						break;

					default:
						ifdebug(TRAFFIC) logger(LOG_WARNING, "Cannot route packet from %s (%s): unknown type %hx", source->name, source->hostname, type);
						break;
				}
			}
			break;

		case RMODE_SWITCH:
			route_mac(source, packet);
			break;

		case RMODE_HUB:
			broadcast_packet(source, packet);
			break;
	}
}<|MERGE_RESOLUTION|>--- conflicted
+++ resolved
@@ -866,7 +866,6 @@
 	send_packet(subnet->owner, packet);
 }
 
-<<<<<<< HEAD
 static void send_pcap(vpn_packet_t *packet) {
 	pcap = false;
 	for(splay_node_t *node = connection_tree->head; node; node = node->next) {
@@ -877,7 +876,9 @@
 			pcap = true;
 		if(send_request(c, "%d %d %d", CONTROL, REQ_PCAP, packet->len))
 			send_meta(c, (char *)packet->data, packet->len);
-=======
+	}
+}
+
 static bool do_decrement_ttl(node_t *source, vpn_packet_t *packet) {
 	uint16_t type = packet->data[12] << 8 | packet->data[13];
 
@@ -919,7 +920,6 @@
 
 		default:
 			return true;
->>>>>>> 65e8e06c
 	}
 }
 
