--- conflicted
+++ resolved
@@ -142,16 +142,12 @@
 }
 
 void update_node_udp(node_t *n, const sockaddr_t *sa) {
-<<<<<<< HEAD
-	splay_delete(node_udp_tree, n);
-=======
 	if(n == myself) {
 		logger(LOG_WARNING, "Trying to update UDP address of myself!\n");
 		return;
 	}
 
-	avl_delete(node_udp_tree, n);
->>>>>>> 5686ad80
+	splay_delete(node_udp_tree, n);
 
 	if(n->hostname)
 		free(n->hostname);
