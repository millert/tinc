--- conflicted
+++ resolved
@@ -47,32 +47,6 @@
 	}
 }
 
-<<<<<<< HEAD
-#ifdef ENABLE_TRACING
-void cp_trace() {
-	logger(LOG_DEBUG, "Checkpoint trace: %s:%d <- %s:%d <- %s:%d <- %s:%d <- %s:%d <- %s:%d <- %s:%d <- %s:%d <- %s:%d <- %s:%d <- %s:%d <- %s:%d <- %s:%d <- %s:%d <- %s:%d <- %s:%d...",
-		   cp_file[(cp_index + 15) % 16], cp_line[(cp_index + 15) % 16],
-		   cp_file[(cp_index + 14) % 16], cp_line[(cp_index + 14) % 16],
-		   cp_file[(cp_index + 13) % 16], cp_line[(cp_index + 13) % 16],
-		   cp_file[(cp_index + 12) % 16], cp_line[(cp_index + 12) % 16],
-		   cp_file[(cp_index + 11) % 16], cp_line[(cp_index + 11) % 16],
-		   cp_file[(cp_index + 10) % 16], cp_line[(cp_index + 10) % 16],
-		   cp_file[(cp_index + 9) % 16], cp_line[(cp_index + 9) % 16],
-		   cp_file[(cp_index + 8) % 16], cp_line[(cp_index + 8) % 16],
-		   cp_file[(cp_index + 7) % 16], cp_line[(cp_index + 7) % 16],
-		   cp_file[(cp_index + 6) % 16], cp_line[(cp_index + 6) % 16],
-		   cp_file[(cp_index + 5) % 16], cp_line[(cp_index + 5) % 16],
-		   cp_file[(cp_index + 4) % 16], cp_line[(cp_index + 4) % 16],
-		   cp_file[(cp_index + 3) % 16], cp_line[(cp_index + 3) % 16],
-		   cp_file[(cp_index + 2) % 16], cp_line[(cp_index + 2) % 16],
-		   cp_file[(cp_index + 1) % 16], cp_line[(cp_index + 1) % 16],
-		   cp_file[cp_index], cp_line[cp_index]
-		);
-}
-#endif
-
-=======
->>>>>>> 9a2b0f88
 #if defined(HAVE_MINGW) || defined(HAVE_CYGWIN)
 #ifdef HAVE_CYGWIN
 #include <w32api/windows.h>
